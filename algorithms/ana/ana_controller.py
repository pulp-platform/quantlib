# 
# ana_controller.py
# 
# Author(s):
# Matteo Spallanzani <spmatteo@iis.ee.ethz.ch>
# 
# Copyright (c) 2020-2021 ETH Zurich. All rights reserved.
# 
# Licensed under the Apache License, Version 2.0 (the "License");
# you may not use this file except in compliance with the License.
# You may obtain a copy of the License at
# 
# http://www.apache.org/licenses/LICENSE-2.0
# 
# Unless required by applicable law or agreed to in writing, software
# distributed under the License is distributed on an "AS IS" BASIS,
# WITHOUT WARRANTIES OR CONDITIONS OF ANY KIND, either express or implied.
# See the License for the specific language governing permissions and
# limitations under the License.
# 

from functools import partial
from collections import OrderedDict
import torch
import torch.nn as nn

from .ana_ops import ANAModule
from ..controller import Controller

import typing
from typing import Union, List


def lws(t: int, tstart: int, tend: int, alpha: int) -> float:
    """Limited-window scheduling function."""

    # assert 0 <= tstart < tend
    # assert 0 <= alpha

    t = min(max(t, tstart), tend)
    return (float(tend - t) / float(tend - tstart)) ** alpha


def uws(t: int, tstart: int, eps: float, alpha: int) -> float:
    """Unlimited-window scheduling function."""

    # assert 0 <= tstart
    # assert 0.0 <= eps
    # assert 0 <= alpha

    t          = max(t, tstart)
    multiplier = (1 / float(t - tstart + 1)) ** alpha
    multiplier = 0.0 if multiplier < eps else multiplier

    return multiplier


_AC_MAPPER = {'lws': lws, 'uws': uws}


class ANATimer(object):

    def __init__(self, fmi_spec: dict, fsigma_spec: dict, bmi_spec: dict, bsigma_spec: dict):

        self._fmi = None
        assert ANATimer.check_spec(fmi_spec, is_sigma=False)
        self._fmi_base = fmi_spec['base']
        self._fmi_fun  = partial(_AC_MAPPER[fmi_spec['fun']], **fmi_spec['kwargs'])

        self._fsigma = None
        assert ANATimer.check_spec(fsigma_spec, is_sigma=True)
        self._fsigma_base = fsigma_spec['base']
        self._fsigma_fun  = partial(_AC_MAPPER[fsigma_spec['fun']], **fsigma_spec['kwargs'])

        self._bmi = None
        assert ANATimer.check_spec(bmi_spec, is_sigma=False)
        self._bmi_base = bmi_spec['base']
        self._bmi_fun  = partial(_AC_MAPPER[bmi_spec['fun']], **bmi_spec['kwargs'])

        self._bsigma = None
        assert ANATimer.check_spec(bsigma_spec, is_sigma=True)
        self._bsigma_base = bsigma_spec['base']
        self._bsigma_fun  = partial(_AC_MAPPER[bsigma_spec['fun']], **bsigma_spec['kwargs'])

    @property
    def fmi(self) -> Union[None, float]:
        return self._fmi

    @property
    def fsigma(self) -> Union[None, float]:
        return self._fsigma

    @property
    def bmi(self) -> Union[None, float]:
        return self._bmi

    @property
    def bsigma(self) -> Union[None, float]:
        return self._bsigma

    @staticmethod
    def check_spec(spec: dict, is_sigma: bool) -> bool:

        check_base = isinstance(spec['base'], float) and (True if not is_sigma else (0.0 <= spec['base']))
        spec_type  = spec['fun']
        check_fun  = spec_type in set(_AC_MAPPER.keys())

        if check_base and check_fun:
            spec_kwargs = spec['kwargs']
            if spec_type == 'lws':
                check_tstart = isinstance(spec_kwargs['tstart'], int) and (0 <= spec_kwargs['tstart'])
                check_tend   = isinstance(spec_kwargs['tend'], int)   and (spec_kwargs['tstart'] < spec_kwargs['tend'])
                check_alpha  = isinstance(spec_kwargs['alpha'], int)  and (0 <= spec_kwargs['alpha'])
                is_correct = check_tstart and check_tend and check_alpha
            elif spec_type == 'uws':
                check_tstart = isinstance(spec_kwargs['tstart'], int) and (0 <= spec_kwargs['tstart'])
                check_eps    = isinstance(spec_kwargs['eps'], float)  and (0.0 <= spec_kwargs['eps'])
                check_alpha  = isinstance(spec_kwargs['alpha'], int)  and (0 <= spec_kwargs['alpha'])
                is_correct   = check_tstart and check_eps and check_alpha
            else:
                raise NotImplemented
        else:
            is_correct = False

        return is_correct

    def step(self, t: int) -> None:

        self._fmi    = self._fmi_base    * self._fmi_fun(t)
        self._fsigma = self._fsigma_base * self._fsigma_fun(t)

        self._bmi    = self._bmi_base    * self._bmi_fun(t)
        self._bsigma = self._bsigma_base * self._bsigma_fun(t)


Timer2Modules = typing.NamedTuple('Timer2Modules', [('timer', ANATimer), ('modules', List[torch.nn.Module])])


class ANAController(Controller):
    """The training controller for the *additive noise annealing* algorithm.

    This object sets and updates the hyper-parameters of the additive noise
    annealing (ANA) algorithm. These hyper-parameters are the means and the
    standard deviations of uni-variate probability distributions describing
    random variables that are added to the arguments of the quantizers. The
    ANA algorithm achieves quantization by gradually *annealing* these
    distributions to Dirac deltas centered at zero; the annealing has to be
    intended as convergence in distribution.

    For simplicity, ANA ``torch.nn.Module``s add the same noise to all the
    components of their input ``torch.Tensor``s. This reduces the number of
    hyper-parameters required by each ANA module to two (the mean and the
    standard deviation of the distribution). However, the ANA algorithm can
    be interpreted as a generalisation of the commonly used *straight-through
    estimator* (STE) algorithm and of other algorithms if we allow it to use
    different noise distributions during the forward and backward passes of
    the training algorithm. Therefore, each ANA module is attached four
    hyper-parameters: two for the forward pass, and two for the backward pass.
    """

    def __init__(self, module: torch.nn.Module, ctrl_spec: List) -> None:

        is_nndataparallel_module = isinstance(module, nn.DataParallel)

        self._global_step   = -1
        self._timer2modules = []

        self._n2m = self.get_modules(module)
        self._n2m = {('module.' if is_nndataparallel_module else '') + k: v for k, v in self._n2m.items()}

        # verify that each ANA module is linked to exactly one timer (i.e., check that ANA targets form a partition of the collection of ANA modules)
        all_ana_module_names = set(self._n2m.keys())
        ana_timer_targets    = []
        for timer_spec in ctrl_spec:
            ana_timer_target = set([('module.' if is_nndataparallel_module else '') + m for m in timer_spec['modules']])
            assert ana_timer_target.issubset(all_ana_module_names)  # non-ANA module specified as ANA target
            ana_timer_targets.append(ana_timer_target)
        assert len(all_ana_module_names) == sum([len(ana_timer_target) for ana_timer_target in ana_timer_targets])
        assert len(all_ana_module_names) == len(set.union(*ana_timer_targets))

        # build timers and link them to the specified ANA modules
        for timer_spec in ctrl_spec:
            timer        = ANATimer(timer_spec['fnoise']['mi'], timer_spec['fnoise']['sigma'], timer_spec['bnoise']['mi'], timer_spec['bnoise']['sigma'])
            modules      = list(map(lambda n: self._n2m[n], set([('module.' if is_nndataparallel_module else '') + m for m in timer_spec['modules']])))
            self._timer2modules.append(Timer2Modules(timer=timer, modules=modules))

    @staticmethod
    def get_modules(module: torch.nn.Module, parent_name: str = '', n2m: OrderedDict = OrderedDict()):

        for n, m in module.named_children():
            if len(list(m.children())) == 0:  # ``Module`` is not ``nn.Sequential`` or other container type; i.e., this is a "leaf" ``Module``
                if isinstance(m, ANAModule):
                    n2m.update({parent_name + n: m})
            else:
                ANAController.get_modules(m, parent_name=''.join([parent_name, n, '.']), n2m=n2m)

        return n2m

    @property
    def n2m(self) -> dict:
        return self._n2m

    def state_dict(self) -> dict:
        return {'_global_step': self._global_step}

<<<<<<< HEAD
    def step_pre_training_epoch(self) -> None:
=======
    def step_pre_training_epoch(self, *args, **kwargs) -> None:
>>>>>>> b3583006

        self._global_step += 1

        for timer, modules in self._timer2modules:

            timer.step(self._global_step)

            for m in modules:
                # update forward noise
                m.set_fnoise(timer.fmi, timer.fsigma)
                # update backward noise
                m.set_bnoise(timer.bmi, timer.bsigma)

    def step_pre_validation(self, *args, **kwargs) -> None:

        for timer, modules in self._timer2modules:

            for m in modules:
                # remove forward noise
                m.set_fnoise(0.0, 0.0)
                # # remove backward noise
                # m.set_bnoise(0.0, 0.0)
<|MERGE_RESOLUTION|>--- conflicted
+++ resolved
@@ -203,11 +203,7 @@
     def state_dict(self) -> dict:
         return {'_global_step': self._global_step}
 
-<<<<<<< HEAD
-    def step_pre_training_epoch(self) -> None:
-=======
     def step_pre_training_epoch(self, *args, **kwargs) -> None:
->>>>>>> b3583006
 
         self._global_step += 1
 
