--- conflicted
+++ resolved
@@ -956,6 +956,8 @@
             tqt_beta = 0.9,
             tqt_clip_grad = True,
             rounding = True,
+            mse_iters : int = 80,
+            eps_pad_fac : float = 1.,
             **kwargs
     ):
         """
@@ -965,113 +967,21 @@
         :param kwargs: passed to Conv2d constructor
         """
 
-        super(PACTConv2d, self).__init__(in_channels, out_channels, kernel_size, **kwargs)
-        self.setup_quant_params(n_levels=n_levels,
-                                quantize=quantize,
-                                init_clip=init_clip,
-                                learn_clip=learn_clip,
-                                symm_wts=symm_wts,
-                                nb_std=nb_std,
-                                tqt=tqt,
-                                tqt_beta=tqt_beta,
-                                tqt_clip_grad=tqt_clip_grad)
-        # we want to be able to freeze weights; to avoid updating them, we must
-        # keep them in a buffer (e.g., ADAM will keep updating weights even
-        # with requires_grad == False)
-        self.register_buffer('weight_frozen', self.weight.data.clone())
-        if self.bias is not None:
-            self.register_buffer('bias_frozen', self.bias.data.clone())
-        else:
-            self.bias_frozen = None
-
-        self._register_load_state_dict_pre_hook(self.make_state_dicts_compat)
-
-
-    def expand_bounds(self, t):
-        if self.quantize == 'per_channel':
-            if t.numel() == 1:
-                t = torch.reshape(t, (1,))
-                t = torch.cat(self.out_channels*[t])
-            t = torch.reshape(t, (self.out_channels, 1, 1, 1))
-        return t
-
-
-    def forward(self, x):
-        b = self.bias
-        if self.started:
-            w = self.weight_q
-        elif self.params_frozen:
-            w = self.weight_frozen
-            b = self.bias_frozen
-        else:
-            w = self.weight
-
-        return nn.functional.conv2d(x, w, b, self.stride, self.padding, self.dilation, self.groups)
-
-
-    # this is not very pretty. Any suggestions on how to avoid it are welcome...
-    def extra_repr(self):
-        return _PACTLinOp.extra_repr(self)
-
-    @classmethod
-    def from_conv2d(cls, c : nn.Conv2d, **kwargs):
-        # kwargs should be arguments to PACTConv2d
-        pact_conv = cls(in_channels=c.in_channels,
-                   out_channels=c.out_channels,
-                   kernel_size=c.kernel_size,
-                   stride=c.stride,
-                   padding=c.padding,
-                   dilation=c.dilation,
-                   groups=c.groups,
-                   bias=(c.bias is not None),
-                   padding_mode=c.padding_mode,
-                   **kwargs)
-        # initialize parameters from the nn.Conv2d
-        pact_conv.weight.data.copy_(c.weight.data)
-        if c.bias is not None:
-            pact_conv.bias.data.copy_(c.bias.data)
-
-        return pact_conv
-
-
-
-class PACTConv1d(nn.Conv1d, _PACTLinOp):
-    def __init__(
-            self,
-            in_channels,
-            out_channels,
-            kernel_size,
-            n_levels = 256,
-            quantize = 'per_layer',
-            init_clip = 'sawb_asymm',
-            learn_clip = False,
-            symm_wts = True,
-            nb_std = 3,
-            tqt = False,
-            tqt_beta = 0.9,
-            tqt_clip_grad = True,
-            rounding = True,
-            **kwargs
-    ):
-        """
-        :param in_channels: See torch.nn.Conv2d
-        :param out_channels: See torch.nn.Conv2d
-        :param kernel_size: See torch.nn.Conv2d
-        :param kwargs: passed to Conv1d constructor
-        """
-
         valid_padding_modes = {'zeros', 'reflect', 'replicate', 'circular'}
         try:
             pm = kwargs['padding_mode']
         except KeyError:
             pm = 'zeros'
         if pm not in valid_padding_modes:
-            assert pm in ['eps', 'neg_ones'], f'PACTConv1d got invalid padding mode {pm} - expected one of {valid_padding_modes.union({"eps", "neg_ones"})}'
+            assert pm in ['eps', 'neg_ones'], f'PACTConv2d got invalid padding mode {pm} - expected one of {valid_padding_modes.union({"eps", "neg_ones"})}'
             # for Conv1d initializer, pretend we are doing zero padding...
             kwargs['padding_mode'] = 'zeros'
 
-        super(PACTConv1d, self).__init__(in_channels, out_channels, kernel_size, **kwargs)
+        super(PACTConv2d, self).__init__(in_channels, out_channels, kernel_size, **kwargs)
+
+        self.eps_pad_fac = eps_pad_fac
         self.padding_mode = pm
+
         self.setup_quant_params(n_levels=n_levels,
                                 quantize=quantize,
                                 init_clip=init_clip,
@@ -1081,9 +991,10 @@
                                 tqt=tqt,
                                 tqt_beta=tqt_beta,
                                 tqt_clip_grad=tqt_clip_grad,
-                                rounding=rounding)
-
-
+                                mse_iters=mse_iters)
+        # we want to be able to freeze weights; to avoid updating them, we must
+        # keep them in a buffer (e.g., ADAM will keep updating weights even
+        # with requires_grad == False)
         self.register_buffer('weight_frozen', self.weight.data.clone())
         if self.bias is not None:
             self.register_buffer('bias_frozen', self.bias.data.clone())
@@ -1091,14 +1002,16 @@
             self.bias_frozen = None
 
         self._register_load_state_dict_pre_hook(self.make_state_dicts_compat)
+
 
     def expand_bounds(self, t):
         if self.quantize == 'per_channel':
             if t.numel() == 1:
                 t = torch.reshape(t, (1,))
                 t = torch.cat(self.out_channels*[t])
-            t = torch.reshape(t, (self.out_channels, 1, 1))
+            t = torch.reshape(t, (self.out_channels, 1, 1, 1))
         return t
+
 
     def forward(self, x):
         b = self.bias
@@ -1111,27 +1024,31 @@
             w = self.weight
 
         if self.padding_mode != 'zeros':
-            mode = 'constant' if self.padding_mode in ['eps', 'neg_ones'] else self.padding_mode
-            pad_val = 0.0 if (not self.started or not isinstance(x, QTensor) or x.eps is None) else x.eps.item() if mode == 'eps' else -1.0
+            mode = 'constant' if self.padding_mode in ['neg_ones', 'eps'] else self.padding_mode
+            pad_val = 0.0 if (not self.started or not isinstance(x, QTensor) or x.eps is None) else x.eps.item() * self.eps_pad_fac if self.padding_mode == 'eps' else -1.0
+
             x = nn.functional.pad(x, self._reversed_padding_repeated_twice, mode=mode, value=pad_val)
             padding = 0
         else:
             padding = self.padding
-        result = nn.functional.conv1d(x, w, b, self.stride, padding, self.dilation, self.groups)
+        result = nn.functional.conv2d(x, w, b, self.stride, padding, self.dilation, self.groups)
         if self.started and isinstance(result, QTensor) and x.eps is not None:
             result.eps = self.get_eps_out(x.eps)
+
         return result
 
+
+    # this is not very pretty. Any suggestions on how to avoid it are welcome...
     def extra_repr(self):
         return _PACTLinOp.extra_repr(self)
 
     @classmethod
-    def from_conv1d(cls, c : nn.Conv1d, **kwargs):
+    def from_conv2d(cls, c : nn.Conv2d, **kwargs):
         pm = c.padding_mode
         if 'padding_mode' in kwargs:
             pm = kwargs['padding_mode']
             kwargs.pop('padding_mode')
-        # kwargs should be arguments to PACTConv1d
+        # kwargs should be arguments to PACTConv2d
         pact_conv = cls(in_channels=c.in_channels,
                    out_channels=c.out_channels,
                    kernel_size=c.kernel_size,
@@ -1142,7 +1059,7 @@
                    bias=(c.bias is not None),
                    padding_mode=pm,
                    **kwargs)
-        # initialize parameters from the nn.Conv1d
+        # initialize parameters from the nn.Conv2d
         pact_conv.weight.data.copy_(c.weight.data)
         if c.bias is not None:
             pact_conv.bias.data.copy_(c.bias.data)
@@ -1150,1010 +1067,7 @@
         return pact_conv
 
 
-class PACTCausalConv1d(PACTConv1d, _PACTLinOp):
-    def __init__(
-            self,
-            in_channels,
-            out_channels,
-            kernel_size,
-            n_levels = 256,
-            quantize = 'per_layer',
-            init_clip = 'sawb_asymm',
-            learn_clip = False,
-            symm_wts = True,
-            nb_std = 3,
-            tqt = False,
-            tqt_beta = 0.9,
-            tqt_clip_grad = True,
-            **kwargs
-    ):
-
-        valid_padding_modes = {'zeros', 'reflect', 'replicate', 'circular'}
-        try:
-            pm = kwargs['padding_mode']
-        except KeyError:
-            pm = 'zeros'
-        if pm not in valid_padding_modes:
-            assert pm in ['eps', 'neg_ones'], f'PACTCausalConv1d got invalid padding mode {pm} - expected one of {valid_padding_modes.union({"eps", "neg_ones"})}'
-        if isinstance(kernel_size, tuple):
-            assert len(kernel_size) == 1, "Invalid Kernel Size in CausalConv1d: {}".format(kernel_size)
-            k = kernel_size[0]
-        else:
-            k = kernel_size
-        try:
-            dilation = kwargs['dilation']
-        except KeyError:
-            dilation = 1
-        if isinstance(dilation, tuple):
-            assert len(dilation) == 1, "Invalid Dilation in CausalConv1d: {}".format(dilation)
-            dil = dilation[0]
-        else:
-            dil = dilation
-        self.__padding = (k-1) * dil
-
-        super(PACTCausalConv1d, self).__init__(
-            in_channels,
-            out_channels,
-            kernel_size,
-            n_levels,
-            quantize,
-            init_clip,
-            learn_clip,
-            symm_wts,
-            nb_std,
-            tqt,
-            tqt_beta,
-            tqt_clip_grad,
-            padding=0,
-            **kwargs)
-        self.padding_mode = pm
-
-    def extra_repr(self):
-        # done veryy ugly, but I was getting a recursion error all the time and couldn't figure it out
-        return f"{self.in_channels}, {self.out_channels}, kernel_size={self.kernel_size}, n_levels={self.n_levels}, quantize='{self.quantize}', init_clip='{self.init_clip}', learn_clip={self.learn_clip}, symm_wts={self.symm_wts}, nb_std={self.nb_std}, tqt={self.tqt}, tqt_beta={self.tqt_beta.item():.2f}, tqt_clip_grad={self.tqt_clip_grad.item()}"
-
-    def forward(self, input):
-
-        pad_mode = 'constant' if self.padding_mode in ['eps', 'zeros', 'neg_ones'] else self.padding_mode
-        pad_val = 0.0
-        if self.padding_mode == 'eps' and self.started and isinstance(input, QTensor) and input.eps is not None:
-            pad_val = input.eps.item()
-        elif self.padding_mode == 'neg_ones':
-            pad_val = -1.0
-
-        padding = 0
-
-        x = nn.functional.pad(input, (self.__padding, 0), mode=pad_mode, value=pad_val)
-        result = super(PACTCausalConv1d, self).forward(x)
-
-        if self.started and isinstance(result, QTensor) and x.eps is not None:
-            result.eps = self.get_eps_out(x.eps)
-        return result
-
-
-    @classmethod
-    def from_causalconv1d(cls, c : CausalConv1d, **kwargs):
-        # kwargs should be arguments to PACTCausalConv1d
-        pm = c.padding_mode
-        if 'padding_mode' in kwargs:
-            pm = kwargs['padding_mode']
-            kwargs.pop('padding_mode')
-
-        pact_causalconv = cls(
-            in_channels=c.in_channels,
-            out_channels=c.out_channels,
-            kernel_size=c.kernel_size,
-            stride=c.stride,
-            dilation=c.dilation,
-            groups=c.groups,
-            bias=(c.bias is not None),
-            padding_mode=pm,
-            **kwargs)
-        # initialize parameters from the nn.Conv1d
-        pact_causalconv.weight.data.copy_(c.weight.data)
-        if c.bias is not None:
-            pact_causalconv.bias.data.copy_(c.bias.data)
-
-        return pact_causalconv
-
-
-class PACTLinear(nn.Linear, _PACTLinOp):
-    def __init__(self,
-                 in_features : int,
-                 out_features : int,
-                 n_levels : int = 256,
-                 quantize : str = 'per_layer',
-                 init_clip : str = 'sawb_asymm',
-                 learn_clip : bool = False,
-                 symm_wts : bool = True,
-                 nb_std : int = 3,
-                 tqt = False,
-                 tqt_beta = 0.9,
-                 tqt_clip_grad = True,
-                 rounding = True,
-                 **kwargs):
-        """
-        :param in_features:   see nn.Linear
-        :param out_features:  see nn.Linear
-        :param kwargs:        passed to nn.Linear constructor
-        """
-
-        super(PACTLinear, self).__init__(in_features, out_features, **kwargs)
-        self.setup_quant_params(n_levels=n_levels,
-                                quantize=quantize,
-                                init_clip=init_clip,
-                                learn_clip=learn_clip,
-                                symm_wts=symm_wts,
-                                nb_std=nb_std,
-                                tqt=tqt,
-                                tqt_beta=tqt_beta,
-                                tqt_clip_grad=tqt_clip_grad,
-                                rounding=rounding)
-
-        self.register_buffer('weight_frozen', self.weight.data.clone())
-        if self.bias is not None:
-            self.register_buffer('bias_frozen', self.bias.data.clone())
-        else:
-            self.bias_frozen = None
-
-        self._register_load_state_dict_pre_hook(self.make_state_dicts_compat)
-
-    def expand_bounds(self, t):
-        if self.quantize == 'per_channel':
-            if t.numel() == 1:
-                t = torch.reshape(t, (1,))
-                t = torch.cat(self.out_features * [t])
-            t = t.reshape((self.out_features, 1))
-        return t
-    # do not use in training!
-    def get_bias_q(self, eps_in):
-        # we assume that bias gets quantized to a really high bitwidth so don't
-        # clip it
-        with torch.no_grad():
-            b = PACTQuantize(self.bias, self.get_eps_out(eps_in), -1000.*torch.ones_like(self.clip_lo.flatten()), 1000.*torch.ones_like(self.clip_hi.flatten()), clip_gradient=self.clip_gradient, floor=False)
-        return b
-
-    # do not use in training!
-    def get_bias_int(self, eps_in):
-        return (self.get_bias_q(eps_in)/self.get_eps_out(eps_in)).round()
-
-    def get_eps_out(self, eps_in):
-        return self.get_eps_w().flatten().type_as(eps_in)*eps_in
-
-    def forward(self, x):
-        b = self.bias
-        if self.started:
-            w = self.weight_q
-        elif self.params_frozen:
-            w = self.weight_frozen
-            b = self.bias_frozen
-        else:
-            w = self.weight
-
-        result = nn.functional.linear(x, w, b)
-
-        if self.started and isinstance(result, QTensor) and x.eps is not None:
-            result.eps = self.get_eps_out(x.eps)
-
-        return result
-
-    def extra_repr(self):
-        return _PACTLinOp.extra_repr(self)
-
-    @classmethod
-    def from_linear(cls, l : nn.Linear, **kwargs):
-        pact_linear = cls(in_features=l.in_features,
-                          out_features=l.out_features,
-                          bias=(l.bias is not None),
-                          **kwargs)
-        # initialize parameters from nn.Linear instance
-        pact_linear.weight.data.copy_(l.weight.data)
-        if l.bias is not None:
-            pact_linear.bias.data.copy_(l.bias.data)
-        return pact_linear
-
-
-
-
-#############################################################
-# THE FOLLOWING CLASSES:
-# PACTIntegerLayerNorm, PACTIntegerMatmul, PACTIntegerSoftmax
-# ARE STILL IN BETA STADIUM - DO NOT USE FOR IMPORTANT THINGS!
-#############################################################
-class PACTHardswish(nn.Module):
-    def __init__(self, eps_s : float):
-        super(PACTHardswish, self).__init__()
-        self.eps_s = eps_s
-
-    def forward(self, x):
-        inp = x
-        three = torch.tensor(3., dtype=x.dtype, device=x.device)
-        six = 2 * three
-        z = torch.zeros(1, dtype=x.dtype, device=x.device)
-        o = torch.ones(1, dtype=x.dtype, device=x.device)
-        # if we have a handle on the input epsilon, quantize the constants 3
-        # and 6 to eps_in
-        if isinstance(x, QTensor) and x.eps is not None:
-            three = PACTQuantize(three, x.eps, 2., 4., floor=False)
-            six = PACTQuantize(six, x.eps, 5., 6., floor=False)
-        # now perform quantized hswish with the input data:
-        # 1. relu6(x+3)
-        x = x + three
-        x = torch.minimum(torch.maximum(z, x), six)
-        # 2. /6
-        one_over_six = PACTQuantize(o/6, self.eps_s, 0., 1., floor=False)
-        x = x * one_over_six
-        # 3. x * (ans)
-        return inp * x
-
-    def get_eps_out(self, eps_in):
-        return self.eps_s.type_as(eps_in) * eps_in * eps_in
-
-
-class PACTIntegerHardswish(nn.Module):
-    def __init__(self, eps_in : float, eps_s : float):
-        super(PACTIntegerHardswish, self).__init__()
-        self.eps_in = eps_in
-        self.eps_s = eps_s
-        three = torch.tensor(3.)
-        six = 2 * three
-        three_q = torch.round(three/self.eps_in)
-        six_q = torch.round(six/self.eps_in)
-        self.register_buffer("three", three_q)
-        self.register_buffer("six", six_q)
-        one_over_six = 1/six
-        one_over_six_q = torch.round(one_over_six/eps_s)
-        self.register_buffer("one_over_six", one_over_six_q)
-
-    def forward(self, x):
-        z = torch.zeros.type_as(x)
-        inp = x
-        x = x + self.three
-        x = torch.clip(x, z, self.six)
-        x = x * self.one_over_six
-        return inp * x
-
-
-
-
-class PACTHardsigmoid(nn.Module):
-    def __init__(self, eps_s : float):
-        super(PACTHardsigmoid, self).__init__()
-        self.eps_s = eps_s
-
-    def forward(self, x):
-        three = torch.tensor(3., dtype=x.dtype, device=x.device)
-        six = 2 * three
-        z = torch.zeros(1, dtype=x.dtype, device=x.device)
-        o = torch.ones(1, dtype=x.dtype, device=x.device)
-        # if we have a handle on the input epsilon, quantize the constants 3
-        # and 6 to eps_in
-        if isinstance(x, QTensor) and x.eps is not None:
-            three = PACTQuantize(three, x.eps, 2., 4., floor=False)
-            six = PACTQuantize(six, x.eps, 5., 6.5, floor=False)
-        # now perform quantized hswish with the input data:
-        # 1. relu6(x+3)
-        x = x + three
-        x = torch.minimum(torch.maximum(z, x), six)
-        # 2. /6
-        one_over_six = PACTQuantize(o/six, self.eps_s, z, o, floor=False)
-        return x * one_over_six
-
-    def get_eps_out(self, eps_in):
-        return self.eps_s.type_as(eps_in) * eps_in
-
-
-class PACTIntegerHardsigmoid(nn.Module):
-    def __init__(self, eps_in : float, eps_s : float):
-        super(PACTIntegerHardsigmoid, self).__init__()
-        self.eps_in = eps_in
-        self.eps_s = eps_s
-        three = torch.tensor(3.)
-        six = 2 * three
-        three_q = torch.round(three/self.eps_in)
-        six_q = torch.round(six/self.eps_in)
-        self.register_buffer("three", three_q)
-        self.register_buffer("six", six_q)
-        one_over_six = 1/six
-        one_over_six_q = torch.round(one_over_six/eps_s)
-        self.register_buffer("one_over_six", one_over_six_q)
-
-
-    def forward(self, x):
-        z = torch.zeros.type_as(x)
-        inp = x
-        x = x + self.three
-        x = torch.clip(x, z, self.six)
-        return x * self.one_over_six
-
-class PACTEmbedding(torch.nn.Module):
-
-    def __init__(self, n_levels:int = 256, weights : torch.Tensor = torch.Tensor((1.,)), **kwargs):
-        super().__init__()
-        self.weights = nn.Parameter(weights)
-        self.adder = PACTIntegerAdd(n_levels=n_levels, num_args = 2, **kwargs)
-
-        self.register_buffer('maxval', torch.Tensor((0.,)))
-
-    def reassign_epsilons(self):
-        self.adder.reassign_epsilons()
-
-    def forward(self, x):
-        out = self.adder(x,self.weights)
-        self.maxval.data[0] = max(torch.max(torch.abs(out)).item(), self.maxval)
-
-        return out
-
-class PACTIntegerEmbedding(torch.nn.Module):
-
-    # Implements the integerized version of an Embedding
-    # Supports single stage mode, i.e. embeddings are quantized to the output epsilon and double stage mode where weights are quantized to an intermediate epsilon, which is more precise
-
-    def __init__(self, n_levels: int = 256, weight : torch.Tensor = torch.Tensor((1.,)), eps_in:float = 1./255, eps_adder:float=1./255, maxval:float=1., twoStage:bool = False, **kwargs):
-        super().__init__()
-        self.n_levels = n_levels
-
-        self.register_buffer('floor', torch.Tensor((False,)))
-        self.register_buffer('clip_gradient', torch.Tensor((True,)))
-        self.register_buffer('noisy', torch.Tensor((False,)))
-        self.register_buffer('twoStage', torch.Tensor((twoStage,)))
-
-        eps_out = maxval/(self.n_levels//2-1)
-        self.register_buffer("eps_out",torch.Tensor((eps_out,)))
-
-        # Requantize in two steps - the intermediate step allows for the embedding to have a lower quantization error
-        if twoStage:
-
-            clip_lo = -(torch.max(torch.max(torch.abs(weight))))
-            clip_hi = AlmostSymmQuantFunc.apply(clip_lo, n_levels)
-
-            eps_weights = (clip_hi-clip_lo)/(n_levels-1)
-            eps_bias = eps_weights/eps_adder
-            D = 2**16
-
-            self.register_buffer('weight', torch.Tensor(torch.round(PACTQuantize(weight, eps_bias, clip_lo,
-                                                                    clip_hi, self.floor, self.clip_gradient,
-                                                                                 self.noisy) / eps_bias)).detach())
-            self.rqs1 = RequantShift(mul=torch.floor(D*eps_in/eps_adder), add=torch.Tensor((0.,)), signed=True, D=torch.Tensor((D,)), n_levels=n_levels, **kwargs)
-            #self.rqs1 = Requanl=torch.floor(D*eps_in/eps_adder), add=D*self.weight, signed=True, D=torch.Tensor((D,)), n_levels=n_levels)
-            self.rqs2 = RequantShift(mul=torch.floor(D*eps_adder/eps_out), add=torch.Tensor((0.,)), signed=True, D=torch.Tensor((D,)), n_levels=n_levels, **kwargs)
-
-        # Requantize in one step - Fewer operations, but the quantization error might be larger
-        else:
-
-            clip_lo = -torch.abs(maxval)
-            clip_hi = AlmostSymmQuantFunc.apply(clip_lo, n_levels)
-            D = 2**16
-
-            self.register_buffer('weight', torch.round(PACTQuantize(weight, eps_out/D, clip_lo, clip_hi, self.floor, self.clip_gradient, self.noisy) / (eps_out/D)).detach())
-            self.rq = RequantShift(mul=torch.floor(D*eps_in/eps_out), add=self.weight, signed=True, D=torch.Tensor((D,)), n_levels=n_levels, **kwargs)
-
-    def forward(self, x):
-        if self.twoStage:
-            out = self.rqs2(self.rqs1(x) + self.weight)
-        else:
-            out = self.rq(x)
-
-        return out
-
-class PACTExp(torch.nn.Module):
-
-    def __init__(self, n_levels: int = 256, dim: int = 1):
-        super().__init__()
-        self.n_levels = n_levels
-        self.dim = dim
-        self.coeffA = torch.Tensor((0.35815147,))
-        self.coeffB = torch.Tensor((1.353,))
-        self.coeffC =  torch.Tensor((0.344,))
-        self.log2 =  torch.Tensor((1.,))
-        self.clip_gradient = torch.tensor(True)
-        self.floor = torch.tensor(False)
-
-
-    def updateCoeffs(self, eps):
-        """Updates the coefficients, usually only done with the IntegerizeSoftmax pass
-
-        :param eps: Input epsilon
-        :returns:
-        :rtype:
-
-        """
-
-        p = 0
-        #eps2 = torch.Tensor((0.35815147 / 2**p,))
-        eps = eps
-        eps2 = torch.Tensor((0.3585,)).type_as(eps)
-
-        self.coeffA.data[0] = torch.round(0.3585/eps2) * eps2
-        self.coeffB.data[0] = torch.round(1.353/eps) * eps
-        self.coeffC.data[0] = torch.round(0.344/(eps**2*eps2)) * eps**2*eps2
-
-        #self.log2.data[0] = 2**torch.round(torch.Tensor((math.log2(math.log2(2)/(eps)),)))
-        self.log2.data[0] = torch.round(math.log2(2)/(eps)) * eps
-
-    def forward(self, x):
-        """Approximate Softmax implementation according to the I-BERT paper:
-        https://arxiv.org/abs/2101.01321
-
-        :param x:
-        :returns:
-        :rtype:
-
-        """
-
-#         clip_lo = -torch.abs(torch.max(x))
-#         clip_hi = AlmostSymmQuantFunc.apply(clip_lo, self.n_levels)
-#         eps = (clip_hi-clip_lo)/self.n_levels
-
-        xTilde = (x - torch.max(x, -1, keepdim=True)[0])
-        z = torch.floor(-xTilde / math.log(2))
-        p = xTilde + z * math.log(2)
-        y = (0.3585*(p + 1.353)**2 + 0.344) / 2**z
-        return y
-
-class PACTIntegerExp(torch.nn.Module):
-
-    def __init__(self, n_levels: int = 256, dim: int = 1):
-        super().__init__()
-        self.n_levels = n_levels
-        self.dim = dim
-        self.register_buffer('coeffA', torch.Tensor((0.35815147,)))
-        self.register_buffer('coeffB', torch.Tensor((1.353,)))
-        self.register_buffer('coeffC',  torch.Tensor((0.344,)))
-        self.register_buffer('log2',  torch.Tensor((1.,)))
-        self.register_buffer('clip_gradient', torch.tensor(True))
-        self.register_buffer('floor', torch.tensor(False))
-
-    class MyExp(torch.autograd.Function):
-
-        @staticmethod
-        def forward(ctx, x, log2, coeffA, coeffB, coeffC, n_levels, zero):
-            xTilde = (x - torch.max(x, dim=-1, keepdim=True)[0])
-            z = torch.floor(-xTilde / log2)
-            p = xTilde + z * log2
-            y = torch.floor(((coeffA*(p + coeffB)**2 + coeffC)) // (2**z))
-            out = torch.clip(y, zero, n_levels-1)
-
-            return out
-
-        @staticmethod
-        @parse_args('v', 't', 't', 't', 't', 't', 't')
-        def symbolic(g, x, log2, coeffA, coeffB, coeffC, n_levels, zero):
-            #return g.op("PACTOps::iSoftmax", x, log2_f = log2, coeffA_f = coeffA, coeffB_f = coeffB, coeffC_f = coeffC, n_levels_f = n_levels)
-
-            log2_ = g.op("Constant", value_t=log2)
-            coeffA_ = g.op("Constant", value_t=coeffA)
-            coeffB_ = g.op("Constant", value_t=coeffB)
-            coeffC_ = g.op("Constant", value_t=coeffC)
-            n_levels_ = g.op("Constant", value_t=n_levels)
-
-            return g.op("PACTOps::iExp", x, log2_t=log2, coeffA_t=coeffA, coeffB_t=coeffB,  coeffC_t=coeffC, n_levels_t=n_levels)
-
-    def updateCoeffs(self, eps):
-        """Updates the coefficients, usually only done with the IntegerizeSoftmax pass
-
-        :param eps: Input epsilon
-        :returns:
-        :rtype:
-
-        """
-
-        p = 0
-        #eps2 = torch.Tensor((0.35815147 / 2**p,))
-        eps = eps
-        eps2 = torch.Tensor((0.3585,)).type_as(eps)
-
-        self.coeffA.data[0] = torch.round(0.3585/eps2) * eps2
-        self.coeffB.data[0] = torch.round(1.353/eps) * eps
-        self.coeffC.data[0] = torch.round(0.344/(eps**2*eps2)) * eps**2*eps2
-
-        #self.log2.data[0] = 2**torch.round(torch.Tensor((math.log2(math.log2(2)/(eps)),)))
-        self.log2.data[0] = torch.round(math.log2(2)/(eps)) * eps
-
-    def forward(self, x):
-        """Approximate Softmax implementation according to the I-BERT paper:
-        https://arxiv.org/abs/2101.01321
-
-        :param x:
-        :returns:
-        :rtype:
-
-        """
-
-        if self.export_node:
-            return self.MyExp.apply(x, self.log2.type_as(x), self.coeffA.type_as(x), self.coeffB.type_as(x), self.coeffC.type_as(x), self.n_levels.type_as(x), self.zero.type_as(x))
-        else:
-            return self.MyExp.forward(None, x, self.log2.type_as(x), self.coeffA.type_as(x), self.coeffB.type_as(x), self.coeffC.type_as(x), self.n_levels.type_as(x), self.zero.type_as(x))
-
-class PACTSoftmax(_PACTEps):
-    def __init__(self, n_levels : int = 256, dim: int = 1):
-        super().__init__(True)
-        self.n_levels = n_levels
-        self.dim = dim
-        self.register_buffer('coeffA', torch.Tensor((0.35815147,)))
-        self.register_buffer('coeffB', torch.Tensor((1.353,)))
-        self.register_buffer('coeffC',  torch.Tensor((0.344,)))
-        self.register_buffer('log2',  torch.Tensor((1.,)))
-        self.register_buffer('clip_gradient', torch.tensor(True))
-        self.register_buffer('floor', torch.tensor(False))
-
-    def set_eps_in(self, eps_list):
-        super().set_eps_in(eps_list)
-        self.updateCoeffs(self.eps_in)
-
-    def updateCoeffs(self, eps):
-        eps2 = torch.Tensor((0.3585,)).type_as(eps)
-        self.coeffA.data[0] = torch.round(0.3585/eps2) * eps2
-        self.coeffB.data[0] = torch.round(1.353/eps) * eps
-        self.coeffC.data[0] = torch.round(0.344/(eps**2*eps2)) * eps**2*eps2
-        self.log2.data[0] = torch.round(math.log2(2)/(eps)) * eps
-
-    def forward(self, x):
-
-        def RQ(x, eps): # Dequant?
-            if self.started:
-                x = torch.floor(x/eps+0.5)*eps
-            return x
-
-        xTilde = x - RQ(torch.max(x, -1, keepdim=True)[0], self.eps_in)
-        z = -RQ(xTilde / self.log2, torch.Tensor((1.,)).type_as(x))
-        p = xTilde + z * self.log2
-        y = RQ((self.coeffA*(p + self.coeffB)**2 + self.coeffC) / 2**z, self.coeffA*self.eps_in**2)
-        ysum = torch.unsqueeze(torch.sum(y, -1), dim=-1)
-        out = RQ(y / (ysum), 1./self.n_levels)
-        return out
-
-class PACTIntegerSoftmax(torch.nn.Module):
-
-    class MySoftmax(torch.autograd.Function):
-
-        @staticmethod
-        def forward(ctx, x, log2, coeffA, coeffB, coeffC, n_levels, zero):
-            xTilde = (x - torch.max(x, dim=-1, keepdim=True)[0])
-            z = torch.floor(-xTilde / log2)
-            p = xTilde + z * log2
-            y = torch.floor(((coeffA*(p + coeffB)**2 + coeffC)) // (2**z))
-            ysum = torch.sum(y, -1, keepdim=True)
-            norm = torch.floor(y*(n_levels-1)/(ysum))
-            out = torch.clip(norm, zero, n_levels-1)
-
-            return out
-
-        @staticmethod
-        @parse_args('v', 't', 't', 't', 't', 't', 't')
-        def symbolic(g, x, log2, coeffA, coeffB, coeffC, n_levels, zero):
-            #return g.op("PACTOps::iSoftmax", x, log2_f = log2, coeffA_f = coeffA, coeffB_f = coeffB, coeffC_f = coeffC, n_levels_f = n_levels)
-
-            log2_ = g.op("Constant", value_t=log2)
-            coeffA_ = g.op("Constant", value_t=coeffA)
-            coeffB_ = g.op("Constant", value_t=coeffB)
-            coeffC_ = g.op("Constant", value_t=coeffC)
-            n_levels_ = g.op("Constant", value_t=n_levels)
-
-            return g.op("PACTOps::iSoftmax", x, log2_t=log2, coeffA_t=coeffA, coeffB_t=coeffB,  coeffC_t=coeffC, n_levels_t=n_levels)
-
-    def __init__(self, n_levels: int = 256, eps_in: float = 1./255, export_node=False):
-        super().__init__()
-
-        self.eps_in = eps_in
-        self.n_levels = torch.Tensor((n_levels,))
-        self.coeffA = torch.Tensor((0.35815147,))
-        self.coeffB = torch.Tensor((1.353,))
-        self.coeffC = torch.Tensor((0.344,))
-        self.log2 = torch.Tensor((1.,))
-        self.zero = torch.Tensor((0.,))
-
-        self.updateCoeffs(eps_in)
-        self.export_node = export_node
-
-    def updateCoeffs(self, eps):
-        """Updates the coefficients, usually only done with the IntegerizeSoftmax pass
-
-        :param eps: Input epsilon
-        :returns:
-        :rtype:
-
-        """
-        eps = eps
-        eps2 = torch.Tensor((0.3585,))
-
-        self.coeffA.data[0] = torch.round(0.3585/eps2)
-        self.coeffB.data[0] = torch.round(1.353/eps)
-        self.coeffC.data[0] = torch.round(0.344/(eps**2*eps2))
-
-        #self.log2.data[0] = 2**torch.round(torch.Tensor((math.log2(math.log2(2)/(eps)),)))
-        #self.log2.data[0] = torch.round(torch.Tensor((math.log2(2)/(eps)),))
-        self.log2.data[0] = torch.round(math.log2(2)/(eps))
-
-    def forward(self, x):
-        """Approximate Softmax implementation according to the I-BERT paper:
-        https://arxiv.org/abs/2101.01321
-
-        :param x:
-        :returns:
-        :rtype:
-
-        """
-        if self.export_node:
-            return self.MySoftmax.apply(x, self.log2.type_as(x), self.coeffA.type_as(x), self.coeffB.type_as(x), self.coeffC.type_as(x), self.n_levels.type_as(x), self.zero.type_as(x))
-        else:
-            return self.MySoftmax.forward(None, x, self.log2.type_as(x), self.coeffA.type_as(x), self.coeffB.type_as(x), self.coeffC.type_as(x), self.n_levels.type_as(x), self.zero.type_as(x))
-
-class PACTITAMax(_PACTEps):
-    def __init__(self,  n_levels: int = 256, **kwargs):
-        super().__init__(True)
-
-        kwargs_stats = {
-            'init_clip': 'percentile',
-            'n_levels': n_levels,
-            'rounding': True,
-            'noisy': False,
-            'act_kind': 'identity',
-            'learn_clip': True,
-            'upper_percentile': 95.0
-        }
-        kwargs_stats.update(kwargs)
-
-        self.act = PACTAsymmetricAct(**kwargs_stats)
-        self.n_levels = n_levels
-
-        self.B = math.log2( self.n_levels )
-        self.eps_max = torch.Tensor( (self.B / (2**self.B),) )
-
-    def set_eps_in(self, eps_list):
-        super().set_eps_in(eps_list)
-
-    def forward(self, x):
-
-        def RQ(x, eps, round=True):
-            if self.started:
-                if round:
-                    # Also add the minimal representalbe float value to prevent edge cases from being rounded down
-                    x = torch.floor(x/eps + 0.5 + torch.finfo(x.dtype).eps)*eps
-                else:
-                    x = torch.floor(x/eps + torch.finfo(x.dtype).eps)*eps
-            return x
-
-        _, H, S, _ = x.size()
-
-        # Gather statistics about inputs
-        _ = self.act(x)
-
-        ######################## Requantized and Shift ########################¼
-        with torch.no_grad():
-            # Center inputs around zero
-            # eps = torch.minimum(self.eps_max.type_as(x), self.eps_in)
-            eps = self.eps_max.type_as(x)
-
-            if self.act.started:
-                # Use maximum gather by statistics
-                x = x - torch.repeat_interleave(self.act.max, H*S*S).reshape(-1, H, S, S) + (((self.n_levels-1)/2))*eps
-            else:
-                # Use actual maximum
-                global_max = torch.max(x, dim = -1)[0]
-                x = x - torch.repeat_interleave(global_max, S).reshape(-1, H, S, S) + (((self.n_levels-1)/2))*eps
-
-            # Get quantized values
-            x = RQ(x/eps, 1, round=True)
-
-            # Clip quantized values
-            x = torch.clamp(x, min=-128, max=127)
-        ########################################################################
-
-        # Find maximum for each row
-        global_max = torch.max(x, dim = -1)[0]
-
-        # Find the difference between the maximum and x in the current part of the row
-        diff = torch.repeat_interleave(global_max, S).reshape(-1, H, S, S) - x
-
-        # Shift the values by B-log2B -> multiply by B/2**B = eps_max = log2e * eps_in
-        shift = RQ(diff*self.eps_max.type_as(x), 1, round = True)
-
-        # Update the accumulated sum and add the accumulation over the current part of the row
-        exp_sum = RQ(torch.sum(self.n_levels / 2**shift, dim = -1), 1, round = False)
-
-        exp_sum_inverse = RQ(self.n_levels * (self.n_levels-1) / exp_sum, 1, round = False)
-
-        # Calculate the activation value
-        ret = RQ((torch.repeat_interleave(exp_sum_inverse, S).reshape(-1, H, S, S) / 2**shift), 1, round=False) / (self.n_levels-1)
-        return ret
-
-class PACTIntegerITAMax(torch.nn.Module):
-    class MySoftmax(torch.autograd.Function):
-        @staticmethod
-        def forward(ctx, x: torch.Tensor, n_levels: torch.Tensor):
-
-            B = torch.log2(n_levels).type_as(x)
-            eps_max = B / (2**B)
-
-            _, H, S, _ = x.size()
-
-            global_max = torch.max(x, dim = -1)[0].type(torch.int8)
-
-            # Find the difference between the maximum and x in the current part of the row
-            diff = torch.repeat_interleave(global_max, S).reshape(-1, H, S, S) - x.type(torch.int32)
-
-            # shift = torch.floor(diff * eps_max)
-            shift = torch.floor(diff * eps_max + 0.5 + torch.finfo(x.dtype).eps)
-
-            # Update the accumulated sum and add the accumulation over the current part of the row
-            exp_sum = torch.floor(torch.sum(n_levels / 2**shift, dim = -1))
-
-            exp_sum_inverse = torch.floor(n_levels * (n_levels-1) / exp_sum)
-
-            # Calculate the activation value
-            ret = torch.floor(torch.repeat_interleave(exp_sum_inverse, S).reshape(-1, H, S, S) / 2**shift).type_as(x)
-            return ret
-
-        @staticmethod
-        @parse_args('v', 't')
-        def symbolic(g, x, n_levels):
-
-            n_levels_ = g.op("Constant", value_t=n_levels)
-
-            return g.op("PACTOps::ITAMax", x, n_levels_t=n_levels)
-
-    def __init__(self, max_value, n_levels: int = 256, eps_in: float = 1./255, D=2**12, export_node=False, **kwargs):
-        super().__init__()
-
-        self.max = max_value
-        self.n_levels = torch.Tensor((n_levels,))
-        self.eps_in = eps_in
-        self.export_node = export_node
-
-        B = torch.log2(self.n_levels)
-        eps_max = B / (2**B)
-        mul = torch.floor(D * eps_in / eps_max)
-        bias = torch.floor(D * (self.n_levels-1)/2 - D * self.max / eps_max)
-
-        # Make sure that eps_max is enforces
-        self.rq = RequantShift(mul=mul[0], add=bias[0], signed=True, D=torch.Tensor((D,)), n_levels=n_levels, **kwargs)
-
-    def forward(self, x):
-        # Clip and rescale values to enforce eps_max = B / 2**B
-        x = self.rq(x)
-        if self.export_node:
-            return self.MySoftmax.apply(x, self.n_levels.type_as(x))
-        else:
-            return self.MySoftmax.forward(None, x, self.n_levels.type_as(x))
-
-class PACTITAPartialMax(_PACTEps):
-    def __init__(self, processing_uints: int = 16, ita_sequence_length: int = 64, n_levels: int = 256, **kwargs):
-        super().__init__(True)
-
-        kwargs_stats = {
-            'init_clip': 'percentile',
-            'n_levels': n_levels,
-            'rounding': True,
-            'noisy': False,
-            'act_kind': 'identity',
-            'learn_clip': True,
-            'upper_percentile': 95.0
-        }
-        self.act = PACTAsymmetricAct(**kwargs_stats)
-        self.n_levels = n_levels
-        self.width = processing_uints
-        self.groups = ita_sequence_length//processing_uints
-
-        self.B = math.log2( self.n_levels )
-        self.eps_max = torch.Tensor((self.B / (2**self.B),))
-
-    def set_eps_in(self, eps_list):
-        super().set_eps_in(eps_list)
-
-    def forward(self, x):
-
-        def RQ(x, eps, round=True):
-            if self.started:
-                if round:
-                    # Also add the minimal representalbe float value to prevent edge cases from being rounded down
-                    x = torch.floor(x/eps + 0.5 + torch.finfo(x.dtype).eps)*eps
-                else:
-                    x = torch.floor(x/eps + torch.finfo(x.dtype).eps)*eps
-            return x
-
-        _, H, S, _ = x.size()
-
-        # WIESEP: Even though it is technically possible to support other sequence lengths, this has not yet been implemented.
-        # To support smaller sequence lengths at the moment, the inputs must be padded with -128 to a 64x64 tensor, because
-        # the internal sequence length of ITA is fixed to 64.
-        # assert S == 64, f"[PACTITAPartialMax] Currently only a sequence length of 64 is supported with ITA!"
-
-        # Gather statistics about inputs
-        _ = self.act(x)
-
-        ######################## Requantized and Shift ########################¼
-        with torch.no_grad():
-            # Center inputs around zero
-            eps = self.eps_max.type_as(x)
-
-            if self.act.started:
-                # Use maximum gather by statistics
-                x = x - torch.repeat_interleave(self.act.max, H*S*S).reshape(-1, H, S, S) + (((self.n_levels-1)/2))*eps
-            else:
-                # Use actual maximum
-                global_max = torch.max(x, dim = -1)[0]
-                x = x - torch.repeat_interleave(global_max, S).reshape(-1, H, S, S) + (((self.n_levels-1)/2))*eps
-
-            # Get quantized values
-            x = RQ(x/eps, 1, round=True)
-
-            # Clip quantized values
-            x = torch.clamp(x, min=-128, max=127)
-        ########################################################################
-
-        # Initialize denominator
-        exp_partial_sum = torch.zeros_like(x)[...,0]
-
-        # Initialize maximum with minimal possible value
-        global_max = torch.full_like(x, -torch.inf)[...,0]
-
-        ## STAGE 1: Compute the denominator of the softmax
-        for i in range(self.groups):
-            # Find the maximum for each row in the current column block (consisting of 16 columns)
-            current_max = torch.max(x[...,0 + i * self.width:self.width + i * self.width], dim = -1)[0]
-
-            # Initialize all shift values for each row to zero
-            shift_sum = torch.zeros_like(x)[...,0]
-
-            # Calculate the number of shifts required to updated the already accumulated sum
-            # Make sure to do use round-half-up instead of round-half-to-even
-            max_shift = RQ((current_max - global_max) * self.eps_max.type_as(x), 1, round=True)
-
-            # Update all shift values where new maximum is larger
-            shift_sum = torch.where(current_max > global_max, max_shift, shift_sum)
-
-            # Updated all maximums where they changed
-            global_max = torch.where(current_max > global_max, current_max, global_max)
-
-            # Find the difference between the maximum and x in the current part of the row
-            diff = torch.repeat_interleave(global_max, self.width).reshape(
-               -1, H, S, self.width) - x[...,0 + i * self.width:self.width + i * self.width]
-
-            # Shift the values by B-log2B -> multiply by B/2**B = eps_max = log2e * eps_in
-            shift = RQ(diff * self.eps_max.type_as(x), 1, round=True)
-
-            # Calculate exponential sum over the current part of the row
-            exp_sum = RQ(torch.sum(self.n_levels / 2**shift, dim = -1), 1, round=False)
-
-            # Update the accumulated sum and add the accumulation over the current part of the row
-            exp_partial_sum = RQ(exp_partial_sum / 2**shift_sum, 1, round=False) + exp_sum
-
-        ## STAGE 2: Calculate the softmax activation
-        # Invert the partial sum
-        exp_partial_sum_inverse = RQ(self.n_levels * (self.n_levels-1) / exp_partial_sum, 1, round=False)
-
-        # Find the difference between the maximum and x
-        diff = torch.repeat_interleave(global_max, S).reshape(-1, H, S, S) - x
-
-        # Shift the values by B-log2B -> multiply by B/2**B = eps_max = log2e * eps_in
-        shift = RQ(diff * self.eps_max.type_as(x), 1, round=True)
-
-        # Calculate the activation value
-        ret = RQ(torch.repeat_interleave(exp_partial_sum_inverse, S).reshape(-1, H, S, S) / 2**shift, 1 , round=False) / (self.n_levels - 1)
-        return ret
-
-
-class PACTIntegerITAPartialMax(torch.nn.Module):
-    class MySoftmax(torch.autograd.Function):
-        @staticmethod
-        def forward(ctx, x: torch.Tensor, n_levels: torch.Tensor, groups: int, group_width: int):
-
-            B = torch.log2(n_levels).type_as(x)
-            eps_max = B / (2**B)
-
-<<<<<<< HEAD
-            _, H, S, _ = x.size()
-=======
-class PACTConv2d(nn.Conv2d, _PACTLinOp):
-    def __init__(
-            self,
-            in_channels,
-            out_channels,
-            kernel_size,
-            n_levels = 256,
-            quantize = 'per_layer',
-            init_clip = 'sawb_asymm',
-            learn_clip = False,
-            symm_wts = True,
-            nb_std = 3,
-            tqt = False,
-            tqt_beta = 0.9,
-            tqt_clip_grad = True,
-            rounding = True,
-            mse_iters : int = 80,
-            eps_pad_fac : float = 1.,
-            **kwargs
-    ):
-        """
-        :param in_channels: See torch.nn.Conv2d
-        :param out_channels: See torch.nn.Conv2d
-        :param kernel_size: See torch.nn.Conv2d
-        :param kwargs: passed to Conv2d constructor
-        """
->>>>>>> ba14341c
-
-            # Initialize denominator
-            exp_partial_sum = torch.zeros_like(x)[...,0].type(torch.int32)
-
-            # Initialize maximum with minimal possible value
-            global_max = torch.full_like(x, -127)[...,0].type(torch.int8)
-
-<<<<<<< HEAD
-            ## STAGE 1: Compute the denominator of the softmax
-            for i in range(groups):
-                # Find the maximum for each row in the current column block (consisting of 16 columns)
-                current_max = torch.max(x[...,0 + i * group_width:group_width + i * group_width].type(torch.int32), dim = -1)[0]
-=======
-        self.eps_pad_fac = eps_pad_fac
-        self.padding_mode = pm
->>>>>>> ba14341c
-
-                # Initialize all shift values for each row to zero
-                shift_sum = torch.zeros_like(x)[...,0].type(torch.int32)
-
-                # Calculate the number of shifts required to updated the already accumulated sum
-                # Make sure to do use round-half-up instead of round-half-to-even
-                max_shift = torch.floor((current_max - global_max) * eps_max + 0.5 + torch.finfo(x.dtype).eps)
-
-                # Update all shift values where new maximum is larger
-                shift_sum = torch.where(current_max > global_max, max_shift, shift_sum)
-
-                # Updated all maximums where they changed
-                global_max = torch.where(current_max > global_max, current_max, global_max)
-
-                # Find the difference between the maximum and x in the current part of the row
-                diff = torch.repeat_interleave(global_max, group_width).reshape(
-                -1, H, S, group_width) - x[...,0 + i * group_width:group_width + i * group_width].type(torch.int32)
-
-                # Shift the values by B-log2B -> multiply by B/2**B = eps_max = log2e * eps_in
-                shift = torch.floor(diff * eps_max + 0.5 + torch.finfo(x.dtype).eps).type(torch.int32)
-
-<<<<<<< HEAD
-                # Calculate exponential sum over the current part of the row
-                exp_sum = torch.floor(torch.sum(n_levels / 2**shift, dim = -1))
-=======
-        if self.padding_mode != 'zeros':
-            mode = 'constant' if self.padding_mode in ['neg_ones', 'eps'] else self.padding_mode
-            pad_val = 0.0 if (not self.started or not isinstance(x, QTensor) or x.eps is None) else x.eps.item() * self.eps_pad_fac if self.padding_mode == 'eps' else -1.0
->>>>>>> ba14341c
-
-                # Update the accumulated sum and add the accumulation over the current part of the row
-                exp_partial_sum = torch.floor(exp_partial_sum / 2**shift_sum) + exp_sum
-
-            ## STAGE 2: Calculate the softmax activation
-            # Invert the partial sum
-            exp_partial_sum_inverse = torch.floor(n_levels * (n_levels-1) / exp_partial_sum).type(torch.int32)
-
-            # Find the difference between the maximum and x
-            diff = torch.repeat_interleave(global_max, S).reshape(-1, H, S, S) - x.type(torch.int32)
-
-            # Shift the values by B-log2B -> multiply by B/2**B = log2e*eps_x
-            shift = torch.floor(diff * eps_max + 0.5 + torch.finfo(x.dtype).eps).type(torch.int32)
-
-            # Calculate the activation value
-            ret = torch.floor(torch.repeat_interleave(exp_partial_sum_inverse, S).reshape(-1, H, S, S) / 2**shift).type_as(x)
-            return ret
-
-        @staticmethod
-        @parse_args('v', 't', 'i','i')
-        def symbolic(g, x, n_levels, groups, group_width):
-
-            n_levels_ = g.op("Constant", value_t=n_levels)
-
-            return g.op("PACTOps::ITAPartialMax", x, n_levels_t=n_levels, groups_i=groups, group_width_i=group_width)
-
-    def __init__(self, max_value, n_levels: int = 256, processing_uints: int = 16, ita_sequence_length: int = 64, eps_in: float = 1./255, D=2**12, export_node=False, **kwargs):
-        super().__init__()
-
-<<<<<<< HEAD
-        self.max = max_value
-        self.n_levels = torch.Tensor((n_levels,))
-        self.group_width = processing_uints
-        self.groups = ita_sequence_length//processing_uints
-        self.eps_in = eps_in
-        self.export_node = export_node
-=======
+
 class PACTConv1d(nn.Conv1d, _PACTLinOp):
     def __init__(
             self,
@@ -2179,87 +1093,61 @@
         :param kernel_size: See torch.nn.Conv2d
         :param kwargs: passed to Conv1d constructor
         """
->>>>>>> ba14341c
-
-        B = torch.log2(self.n_levels)
-        eps_max = B / (2**B)
-        mul = torch.round(D * eps_in / eps_max)
-        # WIESEP: Because ITA uses MUL-DIV-ADD  the bias for of MUL-ADD-DIV convention needs to be rounded first and then
-        # multiplied by D to correctly represent the behaviour of ITA.
-        bias = D * torch.round( (self.n_levels-1)/2 - self.max / eps_max)
-
-        # Make sure that eps_max is enforces
-        self.rq = RequantShift(mul=mul[0], add=bias[0], signed=True, D=torch.Tensor((D,)), n_levels=n_levels, **kwargs)
-
-    def forward(self, x):
-        # Clip and rescale values to enforce eps_max = B / 2**B
-        x = self.rq(x)
-        if self.export_node:
-            return self.MySoftmax.apply(x, self.n_levels.type_as(x), int(self.groups), int(self.group_width))
-        else:
-            return self.MySoftmax.forward(None, x, self.n_levels.type_as(x), int(self.groups), int(self.group_width))
-
-<<<<<<< HEAD
-class PACTGELU(_PACTEps):
-=======
+
+        valid_padding_modes = {'zeros', 'reflect', 'replicate', 'circular'}
+        try:
+            pm = kwargs['padding_mode']
+        except KeyError:
+            pm = 'zeros'
+        if pm not in valid_padding_modes:
+            assert pm in ['eps', 'neg_ones'], f'PACTConv1d got invalid padding mode {pm} - expected one of {valid_padding_modes.union({"eps", "neg_ones"})}'
+            # for Conv1d initializer, pretend we are doing zero padding...
+            kwargs['padding_mode'] = 'zeros'
+
+
+
         super(PACTConv1d, self).__init__(in_channels, out_channels, kernel_size, **kwargs)
         self.padding_mode = pm
         self.eps_pad_fac = eps_pad_fac
->>>>>>> ba14341c
-
-    def __init__(self):
-        super().__init__(True)
-        self.register_buffer('a',torch.Tensor((-0.2888,)))
-        self.register_buffer('b',torch.Tensor((-1.769,)))
-        self.register_buffer('one', torch.Tensor((1.,)))
-        self.register_buffer('sqrttwo', torch.Tensor((math.sqrt(2),)))
-
-        self.register_buffer('epsA',torch.Tensor((1.,)))
-        self.register_buffer('epsB',torch.Tensor((1.,)))
-        self.register_buffer('epsOne', torch.Tensor((1.,)))
-        self.register_buffer('epsOut', torch.Tensor((1.,)))
-
-    def get_eps_out(self, eps_in=None):
-        if eps_in is not None:
-            self.set_eps_in(eps_in)
-        return self.epsOut.type_as(eps_in)
-
-    def set_eps_in(self, eps_in_list):
-        super().set_eps_in(eps_in_list)
-        self.updateCoeffs(self.eps_in)
-
-    def updateCoeffs(self, eps_in):
-        def RQ(x,eps):
-            if self.started:
-                x = torch.floor(x/eps+0.5)*eps
-            return x
-
-        with torch.no_grad():
-            epsB = eps_in / math.sqrt(2.)
-            epsA = torch.Tensor(((0.2888),)).type_as(eps_in)
-            epsOne = epsB**2*epsA
-            epsOut = epsOne * eps_in
-
-            self.epsB = epsB
-            self.epsA = epsA
-            self.epsOne = epsOne
-            self.epsOut = epsOut
-
-            self.a = RQ(torch.Tensor((-0.2888,)).type_as(self.a), epsA)
-            self.b = RQ(torch.Tensor((-1.769,)).type_as(self.b), epsB)
-            self.one = RQ(torch.Tensor((1.,)).type_as(self.one),epsB**2*epsA)
-            self.sqrttwo = RQ(torch.Tensor((math.sqrt(2.),)).type_as(self.sqrttwo),torch.Tensor((math.sqrt(2.),)).type_as(self.sqrttwo))
+
+        self.setup_quant_params(n_levels=n_levels,
+                                quantize=quantize,
+                                init_clip=init_clip,
+                                learn_clip=learn_clip,
+                                symm_wts=symm_wts,
+                                nb_std=nb_std,
+                                tqt=tqt,
+                                tqt_beta=tqt_beta,
+                                tqt_clip_grad=tqt_clip_grad,
+                                rounding=rounding)
+
+
+        self.register_buffer('weight_frozen', self.weight.data.clone())
+        if self.bias is not None:
+            self.register_buffer('bias_frozen', self.bias.data.clone())
+        else:
+            self.bias_frozen = None
+
+        self._register_load_state_dict_pre_hook(self.make_state_dicts_compat)
+
+    def expand_bounds(self, t):
+        if self.quantize == 'per_channel':
+            if t.numel() == 1:
+                t = torch.reshape(t, (1,))
+                t = torch.cat(self.out_channels*[t])
+            t = torch.reshape(t, (self.out_channels, 1, 1))
+        return t
 
     def forward(self, x):
-        def RQ(x,eps):
-            if self.started:
-                x = torch.floor(x/eps+0.5)*eps
-            return x
-
-<<<<<<< HEAD
-        q = RQ(torch.clip(torch.abs(x/self.sqrttwo), max=-self.b), self.epsB)
-        L = torch.sign(x) * (self.a * (q + self.b)**2 + self.one)
-=======
+        b = self.bias
+        if self.started:
+            w = self.weight_q
+        elif self.params_frozen:
+            w = self.weight_frozen
+            b = self.bias_frozen
+        else:
+            w = self.weight
+
         if self.padding_mode != 'zeros':
             mode = 'constant' if self.padding_mode in ['eps', 'neg_ones'] else self.padding_mode
             pad_val = 0.0 if (not self.started or not isinstance(x, QTensor) or x.eps is None) else x.eps.item() * self.eps_pad_fac if mode == 'eps' else -1.0
@@ -2271,23 +1159,35 @@
         if self.started and isinstance(result, QTensor) and x.eps is not None:
             result.eps = self.get_eps_out(x.eps)
         return result
->>>>>>> ba14341c
-
-        y = x * RQ(((self.one+L)/2),self.epsOne)
-        return y
-
-class PACTIntegerGELU(torch.nn.Module):
-
-    class MyGELU(torch.autograd.Function):
-
-        @staticmethod
-        def forward(ctx, x, b, one):
-            L = torch.sign(x) * ( - (torch.clip(torch.abs(x), max=-b) + b)**2 + one)
-            y = x*torch.floor(((one+L)/2))
-
-<<<<<<< HEAD
-            return y
-=======
+
+    def extra_repr(self):
+        return _PACTLinOp.extra_repr(self)
+
+    @classmethod
+    def from_conv1d(cls, c : nn.Conv1d, **kwargs):
+        pm = c.padding_mode
+        if 'padding_mode' in kwargs:
+            pm = kwargs['padding_mode']
+            kwargs.pop('padding_mode')
+        # kwargs should be arguments to PACTConv1d
+        pact_conv = cls(in_channels=c.in_channels,
+                   out_channels=c.out_channels,
+                   kernel_size=c.kernel_size,
+                   stride=c.stride,
+                   padding=c.padding,
+                   dilation=c.dilation,
+                   groups=c.groups,
+                   bias=(c.bias is not None),
+                   padding_mode=pm,
+                   **kwargs)
+        # initialize parameters from the nn.Conv1d
+        pact_conv.weight.data.copy_(c.weight.data)
+        if c.bias is not None:
+            pact_conv.bias.data.copy_(c.bias.data)
+
+        return pact_conv
+
+
 class PACTCausalConv1d(PACTConv1d, _PACTLinOp):
     def __init__(
             self,
@@ -2306,24 +1206,30 @@
             eps_pad_fac = 1.,
             **kwargs
     ):
->>>>>>> ba14341c
-
-        @staticmethod
-        @parse_args('v','i','i')
-        def symbolic(g, x, b, one):
-            return g.op("PACTOps::iGELU", x, b_i=b, one_i=one)
-
-<<<<<<< HEAD
-    def __init__(self, eps_in = 1., D=2**14, export_node = False):
-        super().__init__()
-
-        self.register_buffer('a',torch.Tensor((-0.288,)))
-        self.register_buffer('b',torch.Tensor((-1.769,)))
-        self.register_buffer('one',torch.Tensor((1.,)))
-        self.register_buffer('sqrttwo',torch.Tensor((math.sqrt(2.),)))
-        self.register_buffer('D', torch.Tensor((D,)))
-        self.export_node = export_node
-=======
+
+        valid_padding_modes = {'zeros', 'reflect', 'replicate', 'circular'}
+        try:
+            pm = kwargs['padding_mode']
+        except KeyError:
+            pm = 'zeros'
+        if pm not in valid_padding_modes:
+            assert pm in ['eps', 'neg_ones'], f'PACTCausalConv1d got invalid padding mode {pm} - expected one of {valid_padding_modes.union({"eps", "neg_ones"})}'
+        if isinstance(kernel_size, tuple):
+            assert len(kernel_size) == 1, "Invalid Kernel Size in CausalConv1d: {}".format(kernel_size)
+            k = kernel_size[0]
+        else:
+            k = kernel_size
+        try:
+            dilation = kwargs['dilation']
+        except KeyError:
+            dilation = 1
+        if isinstance(dilation, tuple):
+            assert len(dilation) == 1, "Invalid Dilation in CausalConv1d: {}".format(dilation)
+            dil = dilation[0]
+        else:
+            dil = dilation
+        self.__padding = (k-1) * dil
+
         super(PACTCausalConv1d, self).__init__( 
             in_channels,
             out_channels,
@@ -2341,34 +1247,13 @@
             **kwargs)
         self.padding_mode = pm
         self.eps_pad_fac = eps_pad_fac
->>>>>>> ba14341c
-
-        self.register_buffer("eps_out",torch.Tensor((0,)))
-
-        self.updateCoeffs(eps_in)
-
-<<<<<<< HEAD
-    def updateCoeffs(self, eps_in):
-        def RQ(x,eps):
-            x = torch.floor(x/eps + 0.5)
-            return x
-
-        with torch.no_grad():
-            epsB = eps_in / math.sqrt(2.)
-            epsA = torch.Tensor(((0.2888),)).type_as(eps_in)
-            epsOne = epsB**2*epsA
-            epsOut = epsOne * eps_in
-
-            self.epsB = epsB
-            self.epsA = epsA
-            self.epsOne = epsOne
-            self.epsOut = epsOut
-
-            self.a = RQ(torch.Tensor((-0.2888,)).type_as(self.a), epsA)
-            self.b = RQ(torch.Tensor((-1.769,)).type_as(self.b), epsB)
-            self.one = RQ(torch.Tensor((1.,)).type_as(self.one),epsB**2*epsA)
-            self.sqrttwo = RQ(torch.Tensor((math.sqrt(2.),)).type_as(self.sqrttwo),torch.Tensor((math.sqrt(2.),)).type_as(self.sqrttwo))
-=======
+
+    def extra_repr(self):
+        # done veryy ugly, but I was getting a recursion error all the time and couldn't figure it out
+        return f"{self.in_channels}, {self.out_channels}, kernel_size={self.kernel_size}, n_levels={self.n_levels}, quantize='{self.quantize}', init_clip='{self.init_clip}', learn_clip={self.learn_clip}, symm_wts={self.symm_wts}, nb_std={self.nb_std}, tqt={self.tqt}, tqt_beta={self.tqt_beta.item():.2f}, tqt_clip_grad={self.tqt_clip_grad.item()}"
+
+    def forward(self, input):
+
         pad_mode = 'constant' if self.padding_mode in ['eps', 'zeros', 'neg_ones'] else self.padding_mode
         pad_val = 0.0
         if self.padding_mode == 'eps' and self.started and isinstance(input, QTensor) and input.eps is not None:
@@ -2385,7 +1270,1015 @@
         if self.started and isinstance(result, QTensor) and x.eps is not None:
             result.eps = self.get_eps_out(x.eps)
         return result
->>>>>>> ba14341c
+
+
+    @classmethod
+    def from_causalconv1d(cls, c : CausalConv1d, **kwargs):
+        # kwargs should be arguments to PACTCausalConv1d
+        pm = c.padding_mode
+        if 'padding_mode' in kwargs:
+            pm = kwargs['padding_mode']
+            kwargs.pop('padding_mode')
+
+        pact_causalconv = cls(
+            in_channels=c.in_channels,
+            out_channels=c.out_channels,
+            kernel_size=c.kernel_size,
+            stride=c.stride,
+            dilation=c.dilation,
+            groups=c.groups,
+            bias=(c.bias is not None),
+            padding_mode=pm,
+            **kwargs)
+        # initialize parameters from the nn.Conv1d
+        pact_causalconv.weight.data.copy_(c.weight.data)
+        if c.bias is not None:
+            pact_causalconv.bias.data.copy_(c.bias.data)
+
+        return pact_causalconv
+
+
+class PACTLinear(nn.Linear, _PACTLinOp):
+    def __init__(self,
+                 in_features : int,
+                 out_features : int,
+                 n_levels : int = 256,
+                 quantize : str = 'per_layer',
+                 init_clip : str = 'sawb_asymm',
+                 learn_clip : bool = False,
+                 symm_wts : bool = True,
+                 nb_std : int = 3,
+                 tqt = False,
+                 tqt_beta = 0.9,
+                 tqt_clip_grad = True,
+                 rounding = True,
+                 **kwargs):
+        """
+        :param in_features:   see nn.Linear
+        :param out_features:  see nn.Linear
+        :param kwargs:        passed to nn.Linear constructor
+        """
+
+        super(PACTLinear, self).__init__(in_features, out_features, **kwargs)
+        self.setup_quant_params(n_levels=n_levels,
+                                quantize=quantize,
+                                init_clip=init_clip,
+                                learn_clip=learn_clip,
+                                symm_wts=symm_wts,
+                                nb_std=nb_std,
+                                tqt=tqt,
+                                tqt_beta=tqt_beta,
+                                tqt_clip_grad=tqt_clip_grad,
+                                rounding=rounding)
+
+        self.register_buffer('weight_frozen', self.weight.data.clone())
+        if self.bias is not None:
+            self.register_buffer('bias_frozen', self.bias.data.clone())
+        else:
+            self.bias_frozen = None
+
+        self._register_load_state_dict_pre_hook(self.make_state_dicts_compat)
+
+    def expand_bounds(self, t):
+        if self.quantize == 'per_channel':
+            if t.numel() == 1:
+                t = torch.reshape(t, (1,))
+                t = torch.cat(self.out_features * [t])
+            t = t.reshape((self.out_features, 1))
+        return t
+    # do not use in training!
+    def get_bias_q(self, eps_in):
+        # we assume that bias gets quantized to a really high bitwidth so don't
+        # clip it
+        with torch.no_grad():
+            b = PACTQuantize(self.bias, self.get_eps_out(eps_in), -1000.*torch.ones_like(self.clip_lo.flatten()), 1000.*torch.ones_like(self.clip_hi.flatten()), clip_gradient=self.clip_gradient, floor=False)
+        return b
+
+    # do not use in training!
+    def get_bias_int(self, eps_in):
+        return (self.get_bias_q(eps_in)/self.get_eps_out(eps_in)).round()
+
+    def get_eps_out(self, eps_in):
+        return self.get_eps_w().flatten().type_as(eps_in)*eps_in
+
+    def forward(self, x):
+        b = self.bias
+        if self.started:
+            w = self.weight_q
+        elif self.params_frozen:
+            w = self.weight_frozen
+            b = self.bias_frozen
+        else:
+            w = self.weight
+
+        result = nn.functional.linear(x, w, b)
+
+        if self.started and isinstance(result, QTensor) and x.eps is not None:
+            result.eps = self.get_eps_out(x.eps)
+
+        return result
+
+    def extra_repr(self):
+        return _PACTLinOp.extra_repr(self)
+
+    @classmethod
+    def from_linear(cls, l : nn.Linear, **kwargs):
+        pact_linear = cls(in_features=l.in_features,
+                          out_features=l.out_features,
+                          bias=(l.bias is not None),
+                          **kwargs)
+        # initialize parameters from nn.Linear instance
+        pact_linear.weight.data.copy_(l.weight.data)
+        if l.bias is not None:
+            pact_linear.bias.data.copy_(l.bias.data)
+        return pact_linear
+
+
+
+
+#############################################################
+# THE FOLLOWING CLASSES:
+# PACTIntegerLayerNorm, PACTIntegerMatmul, PACTIntegerSoftmax
+# ARE STILL IN BETA STADIUM - DO NOT USE FOR IMPORTANT THINGS!
+#############################################################
+class PACTHardswish(nn.Module):
+    def __init__(self, eps_s : float):
+        super(PACTHardswish, self).__init__()
+        self.eps_s = eps_s
+
+    def forward(self, x):
+        inp = x
+        three = torch.tensor(3., dtype=x.dtype, device=x.device)
+        six = 2 * three
+        z = torch.zeros(1, dtype=x.dtype, device=x.device)
+        o = torch.ones(1, dtype=x.dtype, device=x.device)
+        # if we have a handle on the input epsilon, quantize the constants 3
+        # and 6 to eps_in
+        if isinstance(x, QTensor) and x.eps is not None:
+            three = PACTQuantize(three, x.eps, 2., 4., floor=False)
+            six = PACTQuantize(six, x.eps, 5., 6., floor=False)
+        # now perform quantized hswish with the input data:
+        # 1. relu6(x+3)
+        x = x + three
+        x = torch.minimum(torch.maximum(z, x), six)
+        # 2. /6
+        one_over_six = PACTQuantize(o/6, self.eps_s, 0., 1., floor=False)
+        x = x * one_over_six
+        # 3. x * (ans)
+        return inp * x
+
+    def get_eps_out(self, eps_in):
+        return self.eps_s.type_as(eps_in) * eps_in * eps_in
+
+
+class PACTIntegerHardswish(nn.Module):
+    def __init__(self, eps_in : float, eps_s : float):
+        super(PACTIntegerHardswish, self).__init__()
+        self.eps_in = eps_in
+        self.eps_s = eps_s
+        three = torch.tensor(3.)
+        six = 2 * three
+        three_q = torch.round(three/self.eps_in)
+        six_q = torch.round(six/self.eps_in)
+        self.register_buffer("three", three_q)
+        self.register_buffer("six", six_q)
+        one_over_six = 1/six
+        one_over_six_q = torch.round(one_over_six/eps_s)
+        self.register_buffer("one_over_six", one_over_six_q)
+
+    def forward(self, x):
+        z = torch.zeros.type_as(x)
+        inp = x
+        x = x + self.three
+        x = torch.clip(x, z, self.six)
+        x = x * self.one_over_six
+        return inp * x
+
+
+
+
+class PACTHardsigmoid(nn.Module):
+    def __init__(self, eps_s : float):
+        super(PACTHardsigmoid, self).__init__()
+        self.eps_s = eps_s
+
+    def forward(self, x):
+        three = torch.tensor(3., dtype=x.dtype, device=x.device)
+        six = 2 * three
+        z = torch.zeros(1, dtype=x.dtype, device=x.device)
+        o = torch.ones(1, dtype=x.dtype, device=x.device)
+        # if we have a handle on the input epsilon, quantize the constants 3
+        # and 6 to eps_in
+        if isinstance(x, QTensor) and x.eps is not None:
+            three = PACTQuantize(three, x.eps, 2., 4., floor=False)
+            six = PACTQuantize(six, x.eps, 5., 6.5, floor=False)
+        # now perform quantized hswish with the input data:
+        # 1. relu6(x+3)
+        x = x + three
+        x = torch.minimum(torch.maximum(z, x), six)
+        # 2. /6
+        one_over_six = PACTQuantize(o/six, self.eps_s, z, o, floor=False)
+        return x * one_over_six
+
+    def get_eps_out(self, eps_in):
+        return self.eps_s.type_as(eps_in) * eps_in
+
+
+class PACTIntegerHardsigmoid(nn.Module):
+    def __init__(self, eps_in : float, eps_s : float):
+        super(PACTIntegerHardsigmoid, self).__init__()
+        self.eps_in = eps_in
+        self.eps_s = eps_s
+        three = torch.tensor(3.)
+        six = 2 * three
+        three_q = torch.round(three/self.eps_in)
+        six_q = torch.round(six/self.eps_in)
+        self.register_buffer("three", three_q)
+        self.register_buffer("six", six_q)
+        one_over_six = 1/six
+        one_over_six_q = torch.round(one_over_six/eps_s)
+        self.register_buffer("one_over_six", one_over_six_q)
+
+
+    def forward(self, x):
+        z = torch.zeros.type_as(x)
+        inp = x
+        x = x + self.three
+        x = torch.clip(x, z, self.six)
+        return x * self.one_over_six
+
+class PACTEmbedding(torch.nn.Module):
+
+    def __init__(self, n_levels:int = 256, weights : torch.Tensor = torch.Tensor((1.,)), **kwargs):
+        super().__init__()
+        self.weights = nn.Parameter(weights)
+        self.adder = PACTIntegerAdd(n_levels=n_levels, num_args = 2, **kwargs)
+
+        self.register_buffer('maxval', torch.Tensor((0.,)))
+
+    def reassign_epsilons(self):
+        self.adder.reassign_epsilons()
+
+    def forward(self, x):
+        out = self.adder(x,self.weights)
+        self.maxval.data[0] = max(torch.max(torch.abs(out)).item(), self.maxval)
+
+        return out
+
+class PACTIntegerEmbedding(torch.nn.Module):
+
+    # Implements the integerized version of an Embedding
+    # Supports single stage mode, i.e. embeddings are quantized to the output epsilon and double stage mode where weights are quantized to an intermediate epsilon, which is more precise
+
+    def __init__(self, n_levels: int = 256, weight : torch.Tensor = torch.Tensor((1.,)), eps_in:float = 1./255, eps_adder:float=1./255, maxval:float=1., twoStage:bool = False, **kwargs):
+        super().__init__()
+        self.n_levels = n_levels
+
+        self.register_buffer('floor', torch.Tensor((False,)))
+        self.register_buffer('clip_gradient', torch.Tensor((True,)))
+        self.register_buffer('noisy', torch.Tensor((False,)))
+        self.register_buffer('twoStage', torch.Tensor((twoStage,)))
+
+        eps_out = maxval/(self.n_levels//2-1)
+        self.register_buffer("eps_out",torch.Tensor((eps_out,)))
+
+        # Requantize in two steps - the intermediate step allows for the embedding to have a lower quantization error
+        if twoStage:
+
+            clip_lo = -(torch.max(torch.max(torch.abs(weight))))
+            clip_hi = AlmostSymmQuantFunc.apply(clip_lo, n_levels)
+
+            eps_weights = (clip_hi-clip_lo)/(n_levels-1)
+            eps_bias = eps_weights/eps_adder
+            D = 2**16
+
+            self.register_buffer('weight', torch.Tensor(torch.round(PACTQuantize(weight, eps_bias, clip_lo,
+                                                                    clip_hi, self.floor, self.clip_gradient,
+                                                                                 self.noisy) / eps_bias)).detach())
+            self.rqs1 = RequantShift(mul=torch.floor(D*eps_in/eps_adder), add=torch.Tensor((0.,)), signed=True, D=torch.Tensor((D,)), n_levels=n_levels, **kwargs)
+            #self.rqs1 = Requanl=torch.floor(D*eps_in/eps_adder), add=D*self.weight, signed=True, D=torch.Tensor((D,)), n_levels=n_levels)
+            self.rqs2 = RequantShift(mul=torch.floor(D*eps_adder/eps_out), add=torch.Tensor((0.,)), signed=True, D=torch.Tensor((D,)), n_levels=n_levels, **kwargs)
+
+        # Requantize in one step - Fewer operations, but the quantization error might be larger
+        else:
+
+            clip_lo = -torch.abs(maxval)
+            clip_hi = AlmostSymmQuantFunc.apply(clip_lo, n_levels)
+            D = 2**16
+
+            self.register_buffer('weight', torch.round(PACTQuantize(weight, eps_out/D, clip_lo, clip_hi, self.floor, self.clip_gradient, self.noisy) / (eps_out/D)).detach())
+            self.rq = RequantShift(mul=torch.floor(D*eps_in/eps_out), add=self.weight, signed=True, D=torch.Tensor((D,)), n_levels=n_levels, **kwargs)
+
+    def forward(self, x):
+        if self.twoStage:
+            out = self.rqs2(self.rqs1(x) + self.weight)
+        else:
+            out = self.rq(x)
+
+        return out
+
+class PACTExp(torch.nn.Module):
+
+    def __init__(self, n_levels: int = 256, dim: int = 1):
+        super().__init__()
+        self.n_levels = n_levels
+        self.dim = dim
+        self.coeffA = torch.Tensor((0.35815147,))
+        self.coeffB = torch.Tensor((1.353,))
+        self.coeffC =  torch.Tensor((0.344,))
+        self.log2 =  torch.Tensor((1.,))
+        self.clip_gradient = torch.tensor(True)
+        self.floor = torch.tensor(False)
+
+
+    def updateCoeffs(self, eps):
+        """Updates the coefficients, usually only done with the IntegerizeSoftmax pass
+
+        :param eps: Input epsilon
+        :returns:
+        :rtype:
+
+        """
+
+        p = 0
+        #eps2 = torch.Tensor((0.35815147 / 2**p,))
+        eps = eps
+        eps2 = torch.Tensor((0.3585,)).type_as(eps)
+
+        self.coeffA.data[0] = torch.round(0.3585/eps2) * eps2
+        self.coeffB.data[0] = torch.round(1.353/eps) * eps
+        self.coeffC.data[0] = torch.round(0.344/(eps**2*eps2)) * eps**2*eps2
+
+        #self.log2.data[0] = 2**torch.round(torch.Tensor((math.log2(math.log2(2)/(eps)),)))
+        self.log2.data[0] = torch.round(math.log2(2)/(eps)) * eps
+
+    def forward(self, x):
+        """Approximate Softmax implementation according to the I-BERT paper:
+        https://arxiv.org/abs/2101.01321
+
+        :param x:
+        :returns:
+        :rtype:
+
+        """
+
+#         clip_lo = -torch.abs(torch.max(x))
+#         clip_hi = AlmostSymmQuantFunc.apply(clip_lo, self.n_levels)
+#         eps = (clip_hi-clip_lo)/self.n_levels
+
+        xTilde = (x - torch.max(x, -1, keepdim=True)[0])
+        z = torch.floor(-xTilde / math.log(2))
+        p = xTilde + z * math.log(2)
+        y = (0.3585*(p + 1.353)**2 + 0.344) / 2**z
+        return y
+
+class PACTIntegerExp(torch.nn.Module):
+
+    def __init__(self, n_levels: int = 256, dim: int = 1):
+        super().__init__()
+        self.n_levels = n_levels
+        self.dim = dim
+        self.register_buffer('coeffA', torch.Tensor((0.35815147,)))
+        self.register_buffer('coeffB', torch.Tensor((1.353,)))
+        self.register_buffer('coeffC',  torch.Tensor((0.344,)))
+        self.register_buffer('log2',  torch.Tensor((1.,)))
+        self.register_buffer('clip_gradient', torch.tensor(True))
+        self.register_buffer('floor', torch.tensor(False))
+
+    class MyExp(torch.autograd.Function):
+
+        @staticmethod
+        def forward(ctx, x, log2, coeffA, coeffB, coeffC, n_levels, zero):
+            xTilde = (x - torch.max(x, dim=-1, keepdim=True)[0])
+            z = torch.floor(-xTilde / log2)
+            p = xTilde + z * log2
+            y = torch.floor(((coeffA*(p + coeffB)**2 + coeffC)) // (2**z))
+            out = torch.clip(y, zero, n_levels-1)
+
+            return out
+
+        @staticmethod
+        @parse_args('v', 't', 't', 't', 't', 't', 't')
+        def symbolic(g, x, log2, coeffA, coeffB, coeffC, n_levels, zero):
+            #return g.op("PACTOps::iSoftmax", x, log2_f = log2, coeffA_f = coeffA, coeffB_f = coeffB, coeffC_f = coeffC, n_levels_f = n_levels)
+
+            log2_ = g.op("Constant", value_t=log2)
+            coeffA_ = g.op("Constant", value_t=coeffA)
+            coeffB_ = g.op("Constant", value_t=coeffB)
+            coeffC_ = g.op("Constant", value_t=coeffC)
+            n_levels_ = g.op("Constant", value_t=n_levels)
+
+            return g.op("PACTOps::iExp", x, log2_t=log2, coeffA_t=coeffA, coeffB_t=coeffB,  coeffC_t=coeffC, n_levels_t=n_levels)
+
+    def updateCoeffs(self, eps):
+        """Updates the coefficients, usually only done with the IntegerizeSoftmax pass
+
+        :param eps: Input epsilon
+        :returns:
+        :rtype:
+
+        """
+
+        p = 0
+        #eps2 = torch.Tensor((0.35815147 / 2**p,))
+        eps = eps
+        eps2 = torch.Tensor((0.3585,)).type_as(eps)
+
+        self.coeffA.data[0] = torch.round(0.3585/eps2) * eps2
+        self.coeffB.data[0] = torch.round(1.353/eps) * eps
+        self.coeffC.data[0] = torch.round(0.344/(eps**2*eps2)) * eps**2*eps2
+
+        #self.log2.data[0] = 2**torch.round(torch.Tensor((math.log2(math.log2(2)/(eps)),)))
+        self.log2.data[0] = torch.round(math.log2(2)/(eps)) * eps
+
+    def forward(self, x):
+        """Approximate Softmax implementation according to the I-BERT paper:
+        https://arxiv.org/abs/2101.01321
+
+        :param x:
+        :returns:
+        :rtype:
+
+        """
+
+        if self.export_node:
+            return self.MyExp.apply(x, self.log2.type_as(x), self.coeffA.type_as(x), self.coeffB.type_as(x), self.coeffC.type_as(x), self.n_levels.type_as(x), self.zero.type_as(x))
+        else:
+            return self.MyExp.forward(None, x, self.log2.type_as(x), self.coeffA.type_as(x), self.coeffB.type_as(x), self.coeffC.type_as(x), self.n_levels.type_as(x), self.zero.type_as(x))
+
+class PACTSoftmax(_PACTEps):
+    def __init__(self, n_levels : int = 256, dim: int = 1):
+        super().__init__(True)
+        self.n_levels = n_levels
+        self.dim = dim
+        self.register_buffer('coeffA', torch.Tensor((0.35815147,)))
+        self.register_buffer('coeffB', torch.Tensor((1.353,)))
+        self.register_buffer('coeffC',  torch.Tensor((0.344,)))
+        self.register_buffer('log2',  torch.Tensor((1.,)))
+        self.register_buffer('clip_gradient', torch.tensor(True))
+        self.register_buffer('floor', torch.tensor(False))
+
+    def set_eps_in(self, eps_list):
+        super().set_eps_in(eps_list)
+        self.updateCoeffs(self.eps_in)
+
+    def updateCoeffs(self, eps):
+        eps2 = torch.Tensor((0.3585,)).type_as(eps)
+        self.coeffA.data[0] = torch.round(0.3585/eps2) * eps2
+        self.coeffB.data[0] = torch.round(1.353/eps) * eps
+        self.coeffC.data[0] = torch.round(0.344/(eps**2*eps2)) * eps**2*eps2
+        self.log2.data[0] = torch.round(math.log2(2)/(eps)) * eps
+
+    def forward(self, x):
+
+        def RQ(x, eps): # Dequant?
+            if self.started:
+                x = torch.floor(x/eps+0.5)*eps
+            return x
+
+        xTilde = x - RQ(torch.max(x, -1, keepdim=True)[0], self.eps_in)
+        z = -RQ(xTilde / self.log2, torch.Tensor((1.,)).type_as(x))
+        p = xTilde + z * self.log2
+        y = RQ((self.coeffA*(p + self.coeffB)**2 + self.coeffC) / 2**z, self.coeffA*self.eps_in**2)
+        ysum = torch.unsqueeze(torch.sum(y, -1), dim=-1)
+        out = RQ(y / (ysum), 1./self.n_levels)
+        return out
+
+class PACTIntegerSoftmax(torch.nn.Module):
+
+    class MySoftmax(torch.autograd.Function):
+
+        @staticmethod
+        def forward(ctx, x, log2, coeffA, coeffB, coeffC, n_levels, zero):
+            xTilde = (x - torch.max(x, dim=-1, keepdim=True)[0])
+            z = torch.floor(-xTilde / log2)
+            p = xTilde + z * log2
+            y = torch.floor(((coeffA*(p + coeffB)**2 + coeffC)) // (2**z))
+            ysum = torch.sum(y, -1, keepdim=True)
+            norm = torch.floor(y*(n_levels-1)/(ysum))
+            out = torch.clip(norm, zero, n_levels-1)
+
+            return out
+
+        @staticmethod
+        @parse_args('v', 't', 't', 't', 't', 't', 't')
+        def symbolic(g, x, log2, coeffA, coeffB, coeffC, n_levels, zero):
+            #return g.op("PACTOps::iSoftmax", x, log2_f = log2, coeffA_f = coeffA, coeffB_f = coeffB, coeffC_f = coeffC, n_levels_f = n_levels)
+
+            log2_ = g.op("Constant", value_t=log2)
+            coeffA_ = g.op("Constant", value_t=coeffA)
+            coeffB_ = g.op("Constant", value_t=coeffB)
+            coeffC_ = g.op("Constant", value_t=coeffC)
+            n_levels_ = g.op("Constant", value_t=n_levels)
+
+            return g.op("PACTOps::iSoftmax", x, log2_t=log2, coeffA_t=coeffA, coeffB_t=coeffB,  coeffC_t=coeffC, n_levels_t=n_levels)
+
+    def __init__(self, n_levels: int = 256, eps_in: float = 1./255, export_node=False):
+        super().__init__()
+
+        self.eps_in = eps_in
+        self.n_levels = torch.Tensor((n_levels,))
+        self.coeffA = torch.Tensor((0.35815147,))
+        self.coeffB = torch.Tensor((1.353,))
+        self.coeffC = torch.Tensor((0.344,))
+        self.log2 = torch.Tensor((1.,))
+        self.zero = torch.Tensor((0.,))
+
+        self.updateCoeffs(eps_in)
+        self.export_node = export_node
+
+    def updateCoeffs(self, eps):
+        """Updates the coefficients, usually only done with the IntegerizeSoftmax pass
+
+        :param eps: Input epsilon
+        :returns:
+        :rtype:
+
+        """
+        eps = eps
+        eps2 = torch.Tensor((0.3585,))
+
+        self.coeffA.data[0] = torch.round(0.3585/eps2)
+        self.coeffB.data[0] = torch.round(1.353/eps)
+        self.coeffC.data[0] = torch.round(0.344/(eps**2*eps2))
+
+        #self.log2.data[0] = 2**torch.round(torch.Tensor((math.log2(math.log2(2)/(eps)),)))
+        #self.log2.data[0] = torch.round(torch.Tensor((math.log2(2)/(eps)),))
+        self.log2.data[0] = torch.round(math.log2(2)/(eps))
+
+    def forward(self, x):
+        """Approximate Softmax implementation according to the I-BERT paper:
+        https://arxiv.org/abs/2101.01321
+
+        :param x:
+        :returns:
+        :rtype:
+
+        """
+        if self.export_node:
+            return self.MySoftmax.apply(x, self.log2.type_as(x), self.coeffA.type_as(x), self.coeffB.type_as(x), self.coeffC.type_as(x), self.n_levels.type_as(x), self.zero.type_as(x))
+        else:
+            return self.MySoftmax.forward(None, x, self.log2.type_as(x), self.coeffA.type_as(x), self.coeffB.type_as(x), self.coeffC.type_as(x), self.n_levels.type_as(x), self.zero.type_as(x))
+
+class PACTITAMax(_PACTEps):
+    def __init__(self,  n_levels: int = 256, **kwargs):
+        super().__init__(True)
+
+        kwargs_stats = {
+            'init_clip': 'percentile',
+            'n_levels': n_levels,
+            'rounding': True,
+            'noisy': False,
+            'act_kind': 'identity',
+            'learn_clip': True,
+            'upper_percentile': 95.0
+        }
+        kwargs_stats.update(kwargs)
+
+        self.act = PACTAsymmetricAct(**kwargs_stats)
+        self.n_levels = n_levels
+
+        self.B = math.log2( self.n_levels )
+        self.eps_max = torch.Tensor( (self.B / (2**self.B),) )
+
+    def set_eps_in(self, eps_list):
+        super().set_eps_in(eps_list)
+
+    def forward(self, x):
+
+        def RQ(x, eps, round=True):
+            if self.started:
+                if round:
+                    # Also add the minimal representalbe float value to prevent edge cases from being rounded down
+                    x = torch.floor(x/eps + 0.5 + torch.finfo(x.dtype).eps)*eps
+                else:
+                    x = torch.floor(x/eps + torch.finfo(x.dtype).eps)*eps
+            return x
+
+        _, H, S, _ = x.size()
+
+        # Gather statistics about inputs
+        _ = self.act(x)
+
+        ######################## Requantized and Shift ########################¼
+        with torch.no_grad():
+            # Center inputs around zero
+            # eps = torch.minimum(self.eps_max.type_as(x), self.eps_in)
+            eps = self.eps_max.type_as(x)
+
+            if self.act.started:
+                # Use maximum gather by statistics
+                x = x - torch.repeat_interleave(self.act.max, H*S*S).reshape(-1, H, S, S) + (((self.n_levels-1)/2))*eps
+            else:
+                # Use actual maximum
+                global_max = torch.max(x, dim = -1)[0]
+                x = x - torch.repeat_interleave(global_max, S).reshape(-1, H, S, S) + (((self.n_levels-1)/2))*eps
+
+            # Get quantized values
+            x = RQ(x/eps, 1, round=True)
+
+            # Clip quantized values
+            x = torch.clamp(x, min=-128, max=127)
+        ########################################################################
+
+        # Find maximum for each row
+        global_max = torch.max(x, dim = -1)[0]
+
+        # Find the difference between the maximum and x in the current part of the row
+        diff = torch.repeat_interleave(global_max, S).reshape(-1, H, S, S) - x
+
+        # Shift the values by B-log2B -> multiply by B/2**B = eps_max = log2e * eps_in
+        shift = RQ(diff*self.eps_max.type_as(x), 1, round = True)
+
+        # Update the accumulated sum and add the accumulation over the current part of the row
+        exp_sum = RQ(torch.sum(self.n_levels / 2**shift, dim = -1), 1, round = False)
+
+        exp_sum_inverse = RQ(self.n_levels * (self.n_levels-1) / exp_sum, 1, round = False)
+
+        # Calculate the activation value
+        ret = RQ((torch.repeat_interleave(exp_sum_inverse, S).reshape(-1, H, S, S) / 2**shift), 1, round=False) / (self.n_levels-1)
+        return ret
+
+class PACTIntegerITAMax(torch.nn.Module):
+    class MySoftmax(torch.autograd.Function):
+        @staticmethod
+        def forward(ctx, x: torch.Tensor, n_levels: torch.Tensor):
+
+            B = torch.log2(n_levels).type_as(x)
+            eps_max = B / (2**B)
+
+            _, H, S, _ = x.size()
+
+            global_max = torch.max(x, dim = -1)[0].type(torch.int8)
+
+            # Find the difference between the maximum and x in the current part of the row
+            diff = torch.repeat_interleave(global_max, S).reshape(-1, H, S, S) - x.type(torch.int32)
+
+            # shift = torch.floor(diff * eps_max)
+            shift = torch.floor(diff * eps_max + 0.5 + torch.finfo(x.dtype).eps)
+
+            # Update the accumulated sum and add the accumulation over the current part of the row
+            exp_sum = torch.floor(torch.sum(n_levels / 2**shift, dim = -1))
+
+            exp_sum_inverse = torch.floor(n_levels * (n_levels-1) / exp_sum)
+
+            # Calculate the activation value
+            ret = torch.floor(torch.repeat_interleave(exp_sum_inverse, S).reshape(-1, H, S, S) / 2**shift).type_as(x)
+            return ret
+
+        @staticmethod
+        @parse_args('v', 't')
+        def symbolic(g, x, n_levels):
+
+            n_levels_ = g.op("Constant", value_t=n_levels)
+
+            return g.op("PACTOps::ITAMax", x, n_levels_t=n_levels)
+
+    def __init__(self, max_value, n_levels: int = 256, eps_in: float = 1./255, D=2**12, export_node=False, **kwargs):
+        super().__init__()
+
+        self.max = max_value
+        self.n_levels = torch.Tensor((n_levels,))
+        self.eps_in = eps_in
+        self.export_node = export_node
+
+        B = torch.log2(self.n_levels)
+        eps_max = B / (2**B)
+        mul = torch.floor(D * eps_in / eps_max)
+        bias = torch.floor(D * (self.n_levels-1)/2 - D * self.max / eps_max)
+
+        # Make sure that eps_max is enforces
+        self.rq = RequantShift(mul=mul[0], add=bias[0], signed=True, D=torch.Tensor((D,)), n_levels=n_levels, **kwargs)
+
+    def forward(self, x):
+        # Clip and rescale values to enforce eps_max = B / 2**B
+        x = self.rq(x)
+        if self.export_node:
+            return self.MySoftmax.apply(x, self.n_levels.type_as(x))
+        else:
+            return self.MySoftmax.forward(None, x, self.n_levels.type_as(x))
+
+class PACTITAPartialMax(_PACTEps):
+    def __init__(self, processing_uints: int = 16, ita_sequence_length: int = 64, n_levels: int = 256, **kwargs):
+        super().__init__(True)
+
+        kwargs_stats = {
+            'init_clip': 'percentile',
+            'n_levels': n_levels,
+            'rounding': True,
+            'noisy': False,
+            'act_kind': 'identity',
+            'learn_clip': True,
+            'upper_percentile': 95.0
+        }
+        self.act = PACTAsymmetricAct(**kwargs_stats)
+        self.n_levels = n_levels
+        self.width = processing_uints
+        self.groups = ita_sequence_length//processing_uints
+
+        self.B = math.log2( self.n_levels )
+        self.eps_max = torch.Tensor((self.B / (2**self.B),))
+
+    def set_eps_in(self, eps_list):
+        super().set_eps_in(eps_list)
+
+    def forward(self, x):
+
+        def RQ(x, eps, round=True):
+            if self.started:
+                if round:
+                    # Also add the minimal representalbe float value to prevent edge cases from being rounded down
+                    x = torch.floor(x/eps + 0.5 + torch.finfo(x.dtype).eps)*eps
+                else:
+                    x = torch.floor(x/eps + torch.finfo(x.dtype).eps)*eps
+            return x
+
+        _, H, S, _ = x.size()
+
+        # WIESEP: Even though it is technically possible to support other sequence lengths, this has not yet been implemented.
+        # To support smaller sequence lengths at the moment, the inputs must be padded with -128 to a 64x64 tensor, because
+        # the internal sequence length of ITA is fixed to 64.
+        # assert S == 64, f"[PACTITAPartialMax] Currently only a sequence length of 64 is supported with ITA!"
+
+        # Gather statistics about inputs
+        _ = self.act(x)
+
+        ######################## Requantized and Shift ########################¼
+        with torch.no_grad():
+            # Center inputs around zero
+            eps = self.eps_max.type_as(x)
+
+            if self.act.started:
+                # Use maximum gather by statistics
+                x = x - torch.repeat_interleave(self.act.max, H*S*S).reshape(-1, H, S, S) + (((self.n_levels-1)/2))*eps
+            else:
+                # Use actual maximum
+                global_max = torch.max(x, dim = -1)[0]
+                x = x - torch.repeat_interleave(global_max, S).reshape(-1, H, S, S) + (((self.n_levels-1)/2))*eps
+
+            # Get quantized values
+            x = RQ(x/eps, 1, round=True)
+
+            # Clip quantized values
+            x = torch.clamp(x, min=-128, max=127)
+        ########################################################################
+
+        # Initialize denominator
+        exp_partial_sum = torch.zeros_like(x)[...,0]
+
+        # Initialize maximum with minimal possible value
+        global_max = torch.full_like(x, -torch.inf)[...,0]
+
+        ## STAGE 1: Compute the denominator of the softmax
+        for i in range(self.groups):
+            # Find the maximum for each row in the current column block (consisting of 16 columns)
+            current_max = torch.max(x[...,0 + i * self.width:self.width + i * self.width], dim = -1)[0]
+
+            # Initialize all shift values for each row to zero
+            shift_sum = torch.zeros_like(x)[...,0]
+
+            # Calculate the number of shifts required to updated the already accumulated sum
+            # Make sure to do use round-half-up instead of round-half-to-even
+            max_shift = RQ((current_max - global_max) * self.eps_max.type_as(x), 1, round=True)
+
+            # Update all shift values where new maximum is larger
+            shift_sum = torch.where(current_max > global_max, max_shift, shift_sum)
+
+            # Updated all maximums where they changed
+            global_max = torch.where(current_max > global_max, current_max, global_max)
+
+            # Find the difference between the maximum and x in the current part of the row
+            diff = torch.repeat_interleave(global_max, self.width).reshape(
+               -1, H, S, self.width) - x[...,0 + i * self.width:self.width + i * self.width]
+
+            # Shift the values by B-log2B -> multiply by B/2**B = eps_max = log2e * eps_in
+            shift = RQ(diff * self.eps_max.type_as(x), 1, round=True)
+
+            # Calculate exponential sum over the current part of the row
+            exp_sum = RQ(torch.sum(self.n_levels / 2**shift, dim = -1), 1, round=False)
+
+            # Update the accumulated sum and add the accumulation over the current part of the row
+            exp_partial_sum = RQ(exp_partial_sum / 2**shift_sum, 1, round=False) + exp_sum
+
+        ## STAGE 2: Calculate the softmax activation
+        # Invert the partial sum
+        exp_partial_sum_inverse = RQ(self.n_levels * (self.n_levels-1) / exp_partial_sum, 1, round=False)
+
+        # Find the difference between the maximum and x
+        diff = torch.repeat_interleave(global_max, S).reshape(-1, H, S, S) - x
+
+        # Shift the values by B-log2B -> multiply by B/2**B = eps_max = log2e * eps_in
+        shift = RQ(diff * self.eps_max.type_as(x), 1, round=True)
+
+        # Calculate the activation value
+        ret = RQ(torch.repeat_interleave(exp_partial_sum_inverse, S).reshape(-1, H, S, S) / 2**shift, 1 , round=False) / (self.n_levels - 1)
+        return ret
+
+
+class PACTIntegerITAPartialMax(torch.nn.Module):
+    class MySoftmax(torch.autograd.Function):
+        @staticmethod
+        def forward(ctx, x: torch.Tensor, n_levels: torch.Tensor, groups: int, group_width: int):
+
+            B = torch.log2(n_levels).type_as(x)
+            eps_max = B / (2**B)
+
+            _, H, S, _ = x.size()
+
+            # Initialize denominator
+            exp_partial_sum = torch.zeros_like(x)[...,0].type(torch.int32)
+
+            # Initialize maximum with minimal possible value
+            global_max = torch.full_like(x, -127)[...,0].type(torch.int8)
+
+            ## STAGE 1: Compute the denominator of the softmax
+            for i in range(groups):
+                # Find the maximum for each row in the current column block (consisting of 16 columns)
+                current_max = torch.max(x[...,0 + i * group_width:group_width + i * group_width].type(torch.int32), dim = -1)[0]
+
+                # Initialize all shift values for each row to zero
+                shift_sum = torch.zeros_like(x)[...,0].type(torch.int32)
+
+                # Calculate the number of shifts required to updated the already accumulated sum
+                # Make sure to do use round-half-up instead of round-half-to-even
+                max_shift = torch.floor((current_max - global_max) * eps_max + 0.5 + torch.finfo(x.dtype).eps)
+
+                # Update all shift values where new maximum is larger
+                shift_sum = torch.where(current_max > global_max, max_shift, shift_sum)
+
+                # Updated all maximums where they changed
+                global_max = torch.where(current_max > global_max, current_max, global_max)
+
+                # Find the difference between the maximum and x in the current part of the row
+                diff = torch.repeat_interleave(global_max, group_width).reshape(
+                -1, H, S, group_width) - x[...,0 + i * group_width:group_width + i * group_width].type(torch.int32)
+
+                # Shift the values by B-log2B -> multiply by B/2**B = eps_max = log2e * eps_in
+                shift = torch.floor(diff * eps_max + 0.5 + torch.finfo(x.dtype).eps).type(torch.int32)
+
+                # Calculate exponential sum over the current part of the row
+                exp_sum = torch.floor(torch.sum(n_levels / 2**shift, dim = -1))
+
+                # Update the accumulated sum and add the accumulation over the current part of the row
+                exp_partial_sum = torch.floor(exp_partial_sum / 2**shift_sum) + exp_sum
+
+            ## STAGE 2: Calculate the softmax activation
+            # Invert the partial sum
+            exp_partial_sum_inverse = torch.floor(n_levels * (n_levels-1) / exp_partial_sum).type(torch.int32)
+
+            # Find the difference between the maximum and x
+            diff = torch.repeat_interleave(global_max, S).reshape(-1, H, S, S) - x.type(torch.int32)
+
+            # Shift the values by B-log2B -> multiply by B/2**B = log2e*eps_x
+            shift = torch.floor(diff * eps_max + 0.5 + torch.finfo(x.dtype).eps).type(torch.int32)
+
+            # Calculate the activation value
+            ret = torch.floor(torch.repeat_interleave(exp_partial_sum_inverse, S).reshape(-1, H, S, S) / 2**shift).type_as(x)
+            return ret
+
+        @staticmethod
+        @parse_args('v', 't', 'i','i')
+        def symbolic(g, x, n_levels, groups, group_width):
+
+            n_levels_ = g.op("Constant", value_t=n_levels)
+
+            return g.op("PACTOps::ITAPartialMax", x, n_levels_t=n_levels, groups_i=groups, group_width_i=group_width)
+
+    def __init__(self, max_value, n_levels: int = 256, processing_uints: int = 16, ita_sequence_length: int = 64, eps_in: float = 1./255, D=2**12, export_node=False, **kwargs):
+        super().__init__()
+
+        self.max = max_value
+        self.n_levels = torch.Tensor((n_levels,))
+        self.group_width = processing_uints
+        self.groups = ita_sequence_length//processing_uints
+        self.eps_in = eps_in
+        self.export_node = export_node
+
+        B = torch.log2(self.n_levels)
+        eps_max = B / (2**B)
+        mul = torch.round(D * eps_in / eps_max)
+        # WIESEP: Because ITA uses MUL-DIV-ADD  the bias for of MUL-ADD-DIV convention needs to be rounded first and then
+        # multiplied by D to correctly represent the behaviour of ITA.
+        bias = D * torch.round( (self.n_levels-1)/2 - self.max / eps_max)
+
+        # Make sure that eps_max is enforces
+        self.rq = RequantShift(mul=mul[0], add=bias[0], signed=True, D=torch.Tensor((D,)), n_levels=n_levels, **kwargs)
+
+    def forward(self, x):
+        # Clip and rescale values to enforce eps_max = B / 2**B
+        x = self.rq(x)
+        if self.export_node:
+            return self.MySoftmax.apply(x, self.n_levels.type_as(x), int(self.groups), int(self.group_width))
+        else:
+            return self.MySoftmax.forward(None, x, self.n_levels.type_as(x), int(self.groups), int(self.group_width))
+
+class PACTGELU(_PACTEps):
+
+    def __init__(self):
+        super().__init__(True)
+        self.register_buffer('a',torch.Tensor((-0.2888,)))
+        self.register_buffer('b',torch.Tensor((-1.769,)))
+        self.register_buffer('one', torch.Tensor((1.,)))
+        self.register_buffer('sqrttwo', torch.Tensor((math.sqrt(2),)))
+
+        self.register_buffer('epsA',torch.Tensor((1.,)))
+        self.register_buffer('epsB',torch.Tensor((1.,)))
+        self.register_buffer('epsOne', torch.Tensor((1.,)))
+        self.register_buffer('epsOut', torch.Tensor((1.,)))
+
+    def get_eps_out(self, eps_in=None):
+        if eps_in is not None:
+            self.set_eps_in(eps_in)
+        return self.epsOut.type_as(eps_in)
+
+    def set_eps_in(self, eps_in_list):
+        super().set_eps_in(eps_in_list)
+        self.updateCoeffs(self.eps_in)
+
+    def updateCoeffs(self, eps_in):
+        def RQ(x,eps):
+            if self.started:
+                x = torch.floor(x/eps+0.5)*eps
+            return x
+
+        with torch.no_grad():
+            epsB = eps_in / math.sqrt(2.)
+            epsA = torch.Tensor(((0.2888),)).type_as(eps_in)
+            epsOne = epsB**2*epsA
+            epsOut = epsOne * eps_in
+
+            self.epsB = epsB
+            self.epsA = epsA
+            self.epsOne = epsOne
+            self.epsOut = epsOut
+
+            self.a = RQ(torch.Tensor((-0.2888,)).type_as(self.a), epsA)
+            self.b = RQ(torch.Tensor((-1.769,)).type_as(self.b), epsB)
+            self.one = RQ(torch.Tensor((1.,)).type_as(self.one),epsB**2*epsA)
+            self.sqrttwo = RQ(torch.Tensor((math.sqrt(2.),)).type_as(self.sqrttwo),torch.Tensor((math.sqrt(2.),)).type_as(self.sqrttwo))
+
+    def forward(self, x):
+        def RQ(x,eps):
+            if self.started:
+                x = torch.floor(x/eps+0.5)*eps
+            return x
+
+        q = RQ(torch.clip(torch.abs(x/self.sqrttwo), max=-self.b), self.epsB)
+        L = torch.sign(x) * (self.a * (q + self.b)**2 + self.one)
+
+        y = x * RQ(((self.one+L)/2),self.epsOne)
+        return y
+
+class PACTIntegerGELU(torch.nn.Module):
+
+    class MyGELU(torch.autograd.Function):
+
+        @staticmethod
+        def forward(ctx, x, b, one):
+            L = torch.sign(x) * ( - (torch.clip(torch.abs(x), max=-b) + b)**2 + one)
+            y = x*torch.floor(((one+L)/2))
+
+            return y
+
+        @staticmethod
+        @parse_args('v','i','i')
+        def symbolic(g, x, b, one):
+            return g.op("PACTOps::iGELU", x, b_i=b, one_i=one)
+
+    def __init__(self, eps_in = 1., D=2**14, export_node = False):
+        super().__init__()
+
+        self.register_buffer('a',torch.Tensor((-0.288,)))
+        self.register_buffer('b',torch.Tensor((-1.769,)))
+        self.register_buffer('one',torch.Tensor((1.,)))
+        self.register_buffer('sqrttwo',torch.Tensor((math.sqrt(2.),)))
+        self.register_buffer('D', torch.Tensor((D,)))
+        self.export_node = export_node
+
+        self.register_buffer("eps_out",torch.Tensor((0,)))
+
+        self.updateCoeffs(eps_in)
+
+    def updateCoeffs(self, eps_in):
+        def RQ(x,eps):
+            x = torch.floor(x/eps + 0.5)
+            return x
+
+        with torch.no_grad():
+            epsB = eps_in / math.sqrt(2.)
+            epsA = torch.Tensor(((0.2888),)).type_as(eps_in)
+            epsOne = epsB**2*epsA
+            epsOut = epsOne * eps_in
+
+            self.epsB = epsB
+            self.epsA = epsA
+            self.epsOne = epsOne
+            self.epsOut = epsOut
+
+            self.a = RQ(torch.Tensor((-0.2888,)).type_as(self.a), epsA)
+            self.b = RQ(torch.Tensor((-1.769,)).type_as(self.b), epsB)
+            self.one = RQ(torch.Tensor((1.,)).type_as(self.one),epsB**2*epsA)
+            self.sqrttwo = RQ(torch.Tensor((math.sqrt(2.),)).type_as(self.sqrttwo),torch.Tensor((math.sqrt(2.),)).type_as(self.sqrttwo))
 
     def forward(self, x):
 
