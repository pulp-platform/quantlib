# 
# pact_ops.py
# 
# Author(s):
# Francesco Conti <f.conti@unibo.it>
# Georg Rutishauser <georgr@iis.ee.ethz.ch>
# Moritz Scherer <scheremo@iis.ee.ethz.ch>
#
# Copyright (c) 2020-2021 ETH Zurich. All rights reserved.
# 
# Licensed under the Apache License, Version 2.0 (the "License");
# you may not use this file except in compliance with the License.
# You may obtain a copy of the License at
# 
# http://www.apache.org/licenses/LICENSE-2.0
# 
# Unless required by applicable law or agreed to in writing, software
# distributed under the License is distributed on an "AS IS" BASIS,
# WITHOUT WARRANTIES OR CONDITIONS OF ANY KIND, either express or implied.
# See the License for the specific language governing permissions and
# limitations under the License.
# 


import torch
from torch import nn

from .pact_functions import PACTQuantize, AlmostSymmQuantFunc, PACTQuantFunc
from .util import assert_param_valid, almost_symm_quant
import math
import copy


__all__ = [
    'PACTUnsignedAct',
    'PACTAsymmetricAct',
    'PACTConv2d',
    'PACTConv1d',
    'PACTLinear',
    'PACTQuantize',
    'PACTIntegerAdd',
    'PACTIntegerConcat',
    'PACTIntegerMatmul',
    'PACTIntegerSoftmax',
    'PACTIntegerLayerNorm',
]

class PACTIntegerLayerNorm(torch.nn.Module):

    def __init__(self, module, n_levels: int = 256):
        super().__init__()

        self.n_levels = n_levels
        self.frozen = False
        self.eps_in = 1.
        self.eps = 1.
        self.module = copy.deepcopy(module)

        self.register_buffer('totScaler', torch.Tensor((255.,)))
        self.register_buffer('D', torch.Tensor((2**16,)))
        self.register_buffer('maxval', torch.Tensor((1.,)))
        
    def forward(self, x):
        if self.frozen:
            nom = x - torch.floor(torch.mean(x, -1, keepdim=True))
            denom = torch.floor(torch.sqrt(torch.floor(torch.mean(torch.pow(nom, 2), -1, keepdim=True))+self.eps))
            y = torch.floor((torch.floor(torch.div(self.totScaler*nom,denom)))/self.D)
            y = torch.clip(y, -self.n_levels//2, self.n_levels//2-1)
        else:
            y = self.module(x)
            
            self.maxval.data[0] = max(torch.max(torch.abs(y)).item(), self.maxval)
            scaler = (self.n_levels)/self.maxval
            self.totScaler.data[0] = math.floor(self.D * scaler)
            
        return y

class PACTIntegerSoftmax(torch.nn.Module):

    def __init__(self, module, eps_in: float = 1./255, n_levels: int = 256):
        super().__init__()
        self.n_levels = n_levels
        self.module = copy.deepcopy(module)
        self.frozen = False
        self.eps_in = eps_in

        self.register_buffer('coeffA', torch.Tensor((0.3585,)))
        self.register_buffer('coeffB', torch.Tensor((1.353,)))
        self.register_buffer('coeffC', torch.Tensor((0.344,)))
        self.register_buffer('log2', torch.Tensor((4.,)))

    def updateCoeffs(self, eps):

        eps2 = (1./(2**8))/(eps**2)
        
        self.coeffA.data[0] = math.floor(0.3585/eps2)
        self.coeffB.data[0] = math.floor(1.353/eps)
        self.coeffC.data[0] = math.floor(0.344/(eps**2*eps2))
        self.log2.data[0] = 2**math.floor(math.log2(math.log2(2)/(eps)))
        
    def forward(self, x):
        
        if self.frozen:
            xTilde = (x - torch.max(x))
            z = torch.floor(-xTilde / self.log2)
            p = xTilde + z * self.log2
            y = (self.coeffA*(p + self.coeffB)**2 + self.coeffC) / 2**z
            ysum = torch.unsqueeze(torch.sum(y, -1), dim=-1)
            out = torch.floor(y*(self.n_levels-1)/ysum)
            return out
        else:
            y = self.module(x)
            
        return y


class PACTUnsignedAct(nn.Module):
    r"""PACT (PArametrized Clipping acTivation) activation, considering unsigned outputs.

    Implements a :py:class:`torch.nn.Module` to implement PACT-style activations. It is meant to replace :py:class:`torch.nn.ReLU`, :py:class:`torch.nn.ReLU6` and
    similar activations in a PACT-quantized network.

    This layer can also operate in a special mode, defined by the `statistics` member, in which the layer runs in
    forward-prop without quantization, collecting statistics on the activations that can then be
    used to reset the value of :math:`\alpha`.
    In this mode, the layer collects:
    - tensor-wise maximum value ever seen
    - running average with momentum 0.9
    - running variance with momentum 0.9

    """

    def __init__(
            self,
            n_levels = 256,
            init_clip='max',
            learn_clip=True,
            act_kind='relu',
            leaky=0.1,
            nb_std=3,
            noisy=False,
            rounding=False
    ):

        r"""Constructor.

        :param bits: currently targeted quantization level (default `None`).
        :type  bits: int or float
        :param clip: the value of the clipping factor :math:`\alpha`.
        :type  clip: `torch.Tensor` or float
        :param learn_clip: default `True`; if `False`, do not update the value of the clipping factor `\alpha` with backpropagation.
        :type  learn_clip: bool
        :param act_kind: 'relu', 'relu6', 'leaky_relu'
        :type  act_kind: string
        :param init_clip: 'max' for initialization of clip_hi (on activation of quantization)
                          with max value, 'std' for initialization to mean + nb_std*standard_dev
        :type  init_clip: string
        :param leaky:     leakiness parameter for leaky ReLU activation; unused if act_kind is not 'leaky_relu'
        :param nb_std:    number of standard deviations from mean to initialize the clipping value
        :type  nb_std:    float or int
        """

        super(PACTUnsignedAct, self).__init__()
        act_kind = act_kind.lower()
        init_clip = init_clip.lower()
        assert_param_valid(self, act_kind, 'act_kind', ['relu', 'relu6', 'leaky_relu'])
        assert_param_valid(self, init_clip, 'init_clip',  ['max', 'std', 'const'])
        self.n_levels = n_levels
        self.clip_hi = torch.nn.Parameter(torch.Tensor((1.,)), requires_grad=learn_clip)
        # to provide convenient access for the controller to the clipping params, store them in a dict.
        self.clipping_params = {'high':self.clip_hi}
        self.learn_clip = learn_clip
        self.act_kind = act_kind
        self.init_clip = init_clip
        self.nb_std = nb_std
        self.leaky = leaky
        self.register_buffer('noisy', torch.tensor(noisy))
        self.rounding = rounding
        # this is switched on/off by the PACTActController
        self.register_buffer('started', torch.tensor(False))

        # these are only used to gather statistics
        self.max          = torch.nn.Parameter(torch.zeros_like(self.clip_hi.data), requires_grad=False)
        self.min          = torch.nn.Parameter(torch.zeros_like(self.clip_hi.data), requires_grad=False)
        self.running_mean = torch.nn.Parameter(torch.zeros_like(self.clip_hi.data), requires_grad=False)
        self.running_var  = torch.nn.Parameter(torch.ones_like(self.clip_hi.data),  requires_grad=False)

        self.register_buffer('clip_gradient', torch.tensor(True))
        self.register_buffer('clip_lo', torch.zeros(1))

    def get_eps(self, *args):
        return (self.clip_hi/(self.n_levels-1)).detach().clone()

    def extra_repr(self):
        r = "n_levels={n_levels}, init_clip='{init_clip}', learn_clip={learn_clip}, act_kind='{act_kind}', leaky={leaky}, nb_std={nb_std}".format(**self.__dict__)
        return r

    def forward(self, x):
        r"""Forward-prop function for PACT-quantized activations.

        See :py:class:`nemo.quant.pact_quant.PACTQuantFunc` for details on the normal operation performed by this layer.
        In statistics mode, it uses a normal ReLU and collects statistics in the background.

        :param x: input activations tensor.
        :type  x: :py:class:`torch.Tensor`

        :return: output activations tensor.
        :rtype:  :py:class:`torch.Tensor`

        """
        # in statistics collection mode, the activation works like a
        # relu/relu6/leaky_relu
        if not self.started:
            x_stat = torch.tensor(x, device=self.max.device, dtype=self.max.dtype) if not isinstance(x, torch.Tensor) else x
            if self.act_kind == 'relu':
                x = torch.nn.functional.relu(x)
            elif self.act_kind == 'relu6':
                x = torch.nn.functional.relu6(x)
            elif self.act_kind == 'leaky_relu':
                x = torch.nn.functional.leaky_relu(x, self.leaky)
            with torch.no_grad():
                cur_max = torch.max(x_stat)
                cur_min = torch.min(x_stat)
                self.max.data = torch.maximum(self.max.data, cur_max)
                self.min.data = torch.minimum(self.min.data, cur_min)
                self.running_mean.data = 0.9 * self.running_mean.data + 0.1 * torch.mean(x_stat)
                self.running_var.data = 0.9 * self.running_var.data  + 0.1 * torch.std(x_stat)**2
            return x
        # in normal mode, PACTUnsignedAct uses the PACTQuantFunc
        else:
            eps = self.get_eps()
            # TODO why clip_hi+eps???
            return PACTQuantize(x, eps, self.clip_lo, self.clip_hi, floor=(not self.rounding), clip_gradient=self.clip_gradient, noisy=self.noisy) # clip_gradient=True keeps NEMO compatibility


class PACTAsymmetricAct(nn.Module):
    r"""PACT (PArametrized Clipping acTivation) activation, considering signed outputs, not necessarily symmetric.

    Implements a :py:class:`torch.nn.Module` to implement PACT-style quantization functions.

    This layer can also operate in a special mode, defined by the `statistics` member, in which the layer runs in
    forward-prop without quantization, collecting statistics on the activations that can then be
    used to reset the value of :math:`\alpha`.
    In this mode, the layer collects:
    - tensor-wise maximum value ever seen
    - running average with momentum 0.9
    - running variance with momentum 0.9

    """

    def __init__(
            self,
            n_levels=256,
            init_clip='max',
            learn_clip=True,
            act_kind='relu',
            leaky=0.1,
            symm=False,
            nb_std=3,
            noisy=False,
            rounding=False
    ):

        r"""Constructor.
        :param n_levels: number of quantization levels
        :type  n_levels: int
        :param learn_clip: default `True`; if `False`, do not update the value of the clipping factors `\alpha`,`\beta` with backpropagation.
        :type  learn_clip: bool
        :param act_kind: activation type to use in statistics mode
        :type  act_kind: str
        :param symm:     whether or not to enforce (almost-)symmetricity of the clipping range
        :type  symm:     bool
        :param nb_std:   Distance (in number of standard deviations) from mean to set upper/lower clipping bounds if init_clip is 'std'

        """

        super(PACTAsymmetricAct, self).__init__()
        act_kind = act_kind.lower()
        init_clip = init_clip.lower()
        assert_param_valid(self, act_kind, 'act_kind', ['identity', 'relu', 'relu6', 'leaky_relu'])
        assert_param_valid(self, init_clip, 'init_clip', ['max', 'std', 'const'])

        self.n_levels = n_levels
        self.clip_lo = torch.nn.Parameter(torch.Tensor((-1.,)), requires_grad=learn_clip)
        self.clip_hi  = torch.nn.Parameter(torch.Tensor((1.,)),  requires_grad=learn_clip and (not symm))
        # to provide convenient access for the controller to the clipping params, store them in a dict.
        self.clipping_params = {'low':self.clip_lo, 'high':self.clip_hi}
        self.learn_clip = learn_clip
        self.act_kind = act_kind
        self.leaky = leaky
        self.init_clip = init_clip
        self.nb_std = nb_std
        self.symm = symm
        self.register_buffer('noisy', torch.tensor(noisy))
        self.rounding = rounding
        # this is switched on/off by the PACTActController
        self.register_buffer('started', torch.tensor(False))

        # these are only used to gather statistics
        self.max          = torch.nn.Parameter(torch.zeros_like(self.clip_hi.data), requires_grad=False)
        self.min          = torch.nn.Parameter(torch.zeros_like(self.clip_hi.data), requires_grad=False)
        self.running_mean = torch.nn.Parameter(torch.zeros_like(self.clip_hi.data), requires_grad=False)
        self.running_var  = torch.nn.Parameter(torch.ones_like(self.clip_hi.data),  requires_grad=False)
        self.register_buffer('clip_gradient', torch.tensor(True))

    def get_eps(self, *args):
        return ((self.clip_hi-self.clip_lo)/(self.n_levels-1)).detach().clone()

    def extra_repr(self):
        r = "n_levels={n_levels}, init_clip='{init_clip}', learn_clip={learn_clip}, act_kind='{act_kind}', leaky={leaky}, symm={symm}, nb_std={nb_std}".format(**self.__dict__)
        return r

    def forward(self, x):
        r"""Forward-prop function for PACT-quantized activations.

        See :py:class:`nemo.quant.pact_quant.PACTQuantFunc` for details on the normal operation performed by this layer.
        In statistics mode, it uses a normal ReLU and collects statistics in the background.

        :param x: input activations tensor.
        :type  x: :py:class:`torch.Tensor`

        :return: output activations tensor.
        :rtype:  :py:class:`torch.Tensor`

        """

        # in statistics collection mode, the activation works like an identity function (is this intended?)
        if not self.started:
            x_stat = torch.tensor(x, device=self.max.device, dtype=self.max.dtype) if not isinstance(x, torch.Tensor) else x
            with torch.no_grad():
                self.max[:] = max(self.max.item(), x_stat.max())
                self.min[:] = min(self.min.item(), x_stat.min())
                self.running_mean[:] = 0.9 * self.running_mean.item() + 0.1 * x_stat.mean()
                self.running_var[:]  = 0.9 * self.running_var.item()  + 0.1 * x_stat.std()*x_stat.std()
            if self.act_kind == 'identity':
                return x
            elif self.act_kind == 'relu':
                return torch.nn.functional.relu(x)
            elif self.act_kind == 'relu6':
                return torch.nn.functional.relu6(x)
            elif self.act_kind == 'leaky_relu':
                return torch.nn.functional.leaky_relu(x, self.leaky)
        # in normal mode, PACTUnsignedAct uses
        else:
            eps = self.get_eps()
            if self.learn_clip and self.symm:
                    clip_upper = AlmostSymmQuantFunc.apply(self.clip_lo, self.n_levels)
            else:
                clip_upper = self.clip_hi
            #TODO: why was this clip_hi+eps??
            return PACTQuantize(x, eps, self.clip_lo, clip_upper, floor=(not self.rounding), clip_gradient=self.clip_gradient, noisy=self.noisy)

class PACTIntegerConcat(torch.nn.Module):

    def __init__(
            self,
            n_levels: int = 256,
            num_args = 1,
            dim: int = 0,
            stack_flag: bool = False,
            init_clip='max',
            learn_clip=True,
            symm=False,
            act_kind='relu',
            leaky=0,
            nb_std=3
    ):

        super().__init__()
        self.dim = dim
        self.stack_flag = False

        self.acts = torch.nn.ModuleList([])
        for i in range(num_args):
            self.acts.append(PACTAsymmetricAct(n_levels=n_levels, init_clip=init_clip, learn_clip=learn_clip, act_kind=act_kind, leaky=leaky, symm=symm, nb_std=nb_std))

        self.clip_lo = self.acts[0].clip_lo
        self.clip_hi = self.acts[0].clip_hi
        self.n_levels = self.acts[0].n_levels

    def reassign_epsilons(self):
        max_clip = -math.inf
        min_clip = math.inf

        for i in self.acts:
            if (i.clip_hi.data - i.clip_lo.data) > (max_clip - min_clip):
                max_clip = i.clip_hi.data
                min_clip = i.clip_lo.data

        # SCHEREMO: This is the part that I might have to think about a bit more...
        for i in self.acts:
            if abs(i.min) < abs(i.max)/2:
                i.symm = False
                i.clip_hi.data = torch.Tensor((max_clip - min_clip,))
                i.clip_lo.data = torch.Tensor((0.,))
            else:
                i.symm = True
                if (abs(min_clip) > max_clip):
                    # Almost symmetrically quantized:
                    i.clip_lo.data, i.clip_hi.data = almost_symm_quant(abs(min_clip), i.n_levels)
                else:
                    # Unsigned quantization
                    i.clip_lo.data, i.clip_hi.data = almost_symm_quant(max_clip/2, i.n_levels)
                    
        self.act_out.eps_in = self.acts[0].get_eps()
        
    def forward(self, *x):
        if self.stack_flag:
            z = list(map(lambda x: torch.unsqueeze(x, self.dim), x))
        else:
            z = list(x)
        z_act = []
        for idx, i in enumerate(z):
            z_act.append(self.acts[idx](i))
        y = torch.cat(z_act, dim=self.dim)
        return y

class PACTIntegerAdd(torch.nn.Module):

    def __init__(
            self,
            n_levels=256,
            num_args = 1,
            init_clip='max',
            learn_clip=True,
            act_kind='relu',
            symm=False,
            leaky=0,
            nb_std=3,
            noisy=False,
            rounding=False
    ):

        super().__init__()
        self.acts = torch.nn.ModuleList([])
        for i in range(num_args):
<<<<<<< HEAD
            self.acts.append(PACTAsymmetricAct(n_levels=n_levels, init_clip=init_clip, learn_clip=learn_clip, act_kind=act_kind, leaky=leaky, symm=symm, nb_std=nb_std, noisy=noisy, rounding=rounding))

        self.act_out = PACTAsymmetricAct(n_levels=n_levels, init_clip=init_clip, learn_clip=learn_clip, act_kind=act_kind, leaky=leaky, symm=symm, nb_std=nb_std, noisy=noisy, rounding=rounding)
        self.act_out.register_buffer("eps_in", torch.Tensor())

=======
            self.acts.append(PACTAsymmetricAct(n_levels=n_levels, init_clip=init_clip, learn_clip=learn_clip, act_kind=act_kind, leaky=leaky, symm=symm, nb_std=nb_std))
            
>>>>>>> 3b455a68
        self.clip_lo = self.acts[0].clip_lo
        self.clip_hi = self.acts[0].clip_hi
        self.n_levels = self.acts[0].n_levels

    def reassign_epsilons(self):
        max_clip = -math.inf
        min_clip = math.inf

        for i in self.acts:
            if (i.clip_hi.data - i.clip_lo.data) > (max_clip - min_clip):
                max_clip = i.clip_hi.data
                min_clip = i.clip_lo.data
                diff = max_clip - min_clip

        # SCHEREMO: This is the part that I might have to think about a bit more...
        for i in self.acts:
            # Closer to unsigned than to signed -- Is this reasonable?
            #if abs(i.clip_lo) < abs(i.clip_hi)/2:
            # Make it unsigned if it is only really barely signed... 5 is really arbitrary, though
            if abs(i.clip_lo) < 5*i.get_eps():
                i.symm = False
                i.clip_hi.data.copy_(torch.Tensor((max_clip - min_clip,)))
                i.clip_lo.data.copy_(torch.Tensor((0.,)))
            # Closer to signed than unsigned
            else:
                i.symm = True
                if (abs(min_clip) > max_clip):
                    # Almost symmetrically quantized:
                    lower_bound, upper_bound  = almost_symm_quant(abs(min_clip), i.n_levels)
                else:
                    # Unsigned quantization
                    lower_bound, upper_bound  = almost_symm_quant(max_clip/2, i.n_levels)
                i.clip_lo.data.copy_(lower_bound)
                i.clip_hi.data.copy_(upper_bound)


    def forward(self, *x: torch.Tensor):
#         total = 0
#         for idx, i in enumerate(x):
#             total += self.acts[idx](i)
#         return self.act_out(total)
        total = self.acts[0](x[0])
        for idx, i in enumerate(x[1:]):
            total = total + self.acts[idx](i)
        return total


class PACTIntegerMatmul(torch.nn.Module):
    def __init__(
            self,
            n_levels=256,
            init_clip='max',
            learn_clip=True,
            act_kind='relu',
            symm=False,
            leaky=0,
            nb_std=3
    ):

        super().__init__()
        
    def reassign_epsilons(self):
        pass
        
    def forward(self, x: torch.Tensor, y: torch.Tensor):
        mulresult = torch.matmul(x,y)
        return mulresult


class PACTConv2d(nn.Conv2d):
    def __init__(
            self,
            in_channels,
            out_channels,
            kernel_size,
            n_levels = 256,
            quantize = 'per_layer',
            init_clip = 'sawb_asymm',
            learn_clip = False,
            symm_wts = True,
            nb_std = 3,
            **kwargs
    ):
        """

        :param in_channels: See torch.nn.Conv2d
        :param out_channels: See torch.nn.Conv2d
        :param kernel_size: See torch.nn.Conv2d
        :param n_levels: Number of weight quantization levels
        :param quantize: how to quantize weights - 'per_layer' or 'per_channel'
        :type  quantize: str
        :param init_clip: how weight clipping parameters should be initialized - 'sawb_symm', 'sawb_asymm', 'max' or 'std'
        :param learn_clip: whether clipping bound(s) should be learned
        :param symm_wts: Indicates that the weights should cover a symmetrical range around 0. If n_levels is an odd number,
               the integer representations of the weights will go from -n_levels/2 to n_levels/2-1, and the clipping range will
               be set accordingly. If init_clip is 'sawb_symm'/'sawb_asymm', the symm_wts parameter has no effect.
        :param kwargs: passed to Conv2d constructor
        # todo: quantize bias??
        """
        quantize = quantize.lower()
        init_clip = init_clip.lower()
        assert_param_valid(self, quantize, 'quantize', ['per_layer', 'per_channel'])
        assert_param_valid(self, init_clip, 'init_clip', ['max', 'std', 'sawb_symm', 'sawb_asymm', 'const'])

        super(PACTConv2d, self).__init__(in_channels, out_channels, kernel_size, **kwargs)
        self.n_levels = n_levels
        self.quantize = quantize
        self.init_clip = init_clip
        self.learn_clip = learn_clip
        # this member indicates that quantization is enabled
        self.register_buffer('started', torch.tensor(False))
        self.symm_wts = symm_wts
        self.nb_std = nb_std
        clip_lo = torch.tensor(-1.)
        # clip_lo & clip_hi should have dimension (out_channels, 1, 1, 1) in case of per-channel quantization.
        # The PACTController will take care of managing them according to the configuration (per-channel, per-layer)
        clip_lo = self.expand_bounds(clip_lo)
        self.clip_lo = nn.Parameter(clip_lo, requires_grad=learn_clip)
        self.register_buffer('clip_gradient', torch.tensor(True))
        clip_hi = torch.tensor(1.)
        clip_hi = self.expand_bounds(clip_hi)
        # in the case when learn_clip and symm_wts are both True, clip_hi is not actually used;
        # instead the upper clipping bound is calculated from clip_lo with AlmostSymmQuantFunc.
        # This way, only the lower clip bound is
        self.clip_hi = nn.Parameter(clip_hi, requires_grad=(learn_clip and not symm_wts))
        # to provide convenient access for the controller to the clipping params, store them in a dict.
        self.clipping_params = {'low':self.clip_lo, 'high':self.clip_hi}

        # this member indicates that the module's clipping bounds should not be
        # touched. it is set by the controller
        self.register_buffer('frozen', torch.tensor(False))

    def expand_bounds(self, t):
        if self.quantize == 'per_channel':
            if t.numel() == 1:
                t = torch.reshape(t, (1,))
                t = torch.cat(self.out_channels*[t])
            t = torch.reshape(t, (self.out_channels, 1, 1, 1))
        return t

    def get_eps_w(self):
        """
        :return: epsilon of the weight quantization.
        """
        return ((self.clip_hi-self.clip_lo)/(self.n_levels-1)).detach().clone()

    def get_eps_out(self, eps_in, *args, **kwargs):
        """
        :return: epsilons of the output pre-activations
        """
        return self.get_eps_w()*eps_in

    def extra_repr(self):
        r = super(PACTConv2d, self).extra_repr()
        r += ", n_levels={n_levels}, quantize='{quantize}', init_clip='{init_clip}', learn_clip={learn_clip}, symm_wts={symm_wts}, nb_std={nb_std}".format(**self.__dict__)
        return r

    @property
    def weight_q(self):
        if self.learn_clip and self.symm_wts:
            clip_upper = AlmostSymmQuantFunc.apply(self.clip_lo, self.n_levels)
        else:
            clip_upper = self.clip_hi

        return PACTQuantize(self.weight, self.get_eps_w(), self.clip_lo, clip_upper, floor=False, clip_gradient=self.clip_gradient)

    @property
    def weight_int(self):
        return (self.weight_q / self.get_eps_w()).detach().clone().round()


    def forward(self, x):
        if self.started:
            w = self.weight_q
        else:
            w = self.weight

        return nn.functional.conv2d(x, w, self.bias, self.stride, self.padding, self.dilation, self.groups)

    @classmethod
    def from_conv2d(cls, c : nn.Conv2d, **kwargs):
        # kwargs should be arguments to PACTConv2d
        pact_conv = cls(in_channels=c.in_channels,
                   out_channels=c.out_channels,
                   kernel_size=c.kernel_size,
                   stride=c.stride,
                   padding=c.padding,
                   dilation=c.dilation,
                   groups=c.groups,
                   bias=(c.bias is not None),
                   padding_mode=c.padding_mode,
                   **kwargs)
        # initialize parameters from the nn.Conv2d
        pact_conv.weight.data.copy_(c.weight.data)
        if c.bias is not None:
            pact_conv.bias.data.copy_(c.bias.data)

        return pact_conv


class PACTConv1d(nn.Conv1d):
    def __init__(
            self,
            in_channels,
            out_channels,
            kernel_size,
            n_levels = 256,
            quantize = 'per_layer',
            init_clip = 'sawb_asymm',
            learn_clip = False,
            symm_wts = True,
            nb_std = 3,
            **kwargs
    ):
        """
        :param in_channels: See torch.nn.Conv2d
        :param out_channels: See torch.nn.Conv2d
        :param kernel_size: See torch.nn.Conv2d
        :param n_levels: Number of weight quantization levels
        :param quantize: how to quantize weights - 'per_layer' or 'per_channel'
        :type  quantize: str
        :param init_clip: how weight clipping parameters should be initialized - 'sawb_symm', 'sawb_asymm, 'max' or 'std'
        :param learn_clip: whether clipping bound(s) should be learned
        :param symm_wts: Indicates that the weights should cover a symmetrical range around 0. If n_levels is an odd number,
               the integer representations of the weights will go from -n_levels/2 to n_levels/2-1, and the clipping range will
               be set accordingly. If init_clip is 'sawb_symm'/'sawb_asymm', the symm_wts parameter has no effect.
        :param kwargs: passed to Conv1d constructor
        TODO: implement quantized bias?
        """

        quantize = quantize.lower()
        init_clip = init_clip.lower()
        assert_param_valid(self, quantize, 'quantize', ['per_layer', 'per_channel'])
        assert_param_valid(self, init_clip, 'init_clip', ['max', 'std', 'sawb_symm', 'sawb_asymm', 'const'])

        super(PACTConv1d, self).__init__(in_channels, out_channels, kernel_size, **kwargs)
        self.n_levels = n_levels
        self.quantize = quantize
        self.init_clip = init_clip
        self.learn_clip = learn_clip
        self.symm_wts = symm_wts
        self.nb_std = nb_std
        # this member indicates that quantization is enabled
        self.register_buffer('started', torch.tensor(False))

        clip_lo = torch.tensor(-1.)
        # clip_lo & clip_hi should have dimension (out_channels, 1, 1) to in the case of per-channel quantization.
        # The PACTController will take care of managing them according to the configuration (per-channel, per-layer)
        clip_lo = self.expand_bounds(clip_lo)
        self.clip_lo = nn.Parameter(clip_lo, requires_grad=learn_clip)
        clip_hi = torch.tensor(1.)
        clip_hi = self.expand_bounds(clip_hi)
        # in the case when learn_clip and symm_wts are both True, clip_hi is not actually used;
        # instead the upper clipping bound is calculated from clip_lo with AlmostSymmQuantFunc.
        # This way, only the lower clip bound is
        self.clip_hi = nn.Parameter(clip_hi, requires_grad=(learn_clip and not symm_wts))
        # to provide convenient access for the controller to the clipping params, store them in a dict.
        self.clipping_params = {'low':self.clip_lo, 'high':self.clip_hi}

        # this member indicates that the module's clipping bounds should not be
        # touched. it is set by the controller
        self.register_buffer('frozen', torch.tensor(False))
        # needed to cleanly call PACTQuantize in all scenarios (CUDA,
        # DataParallel, ...)
        self.register_buffer('clip_gradient', torch.tensor(True))

        self.register_buffer('clip_gradient', torch.tensor(True))

    def expand_bounds(self, t):
        if self.quantize == 'per_channel':
            if t.numel() == 1:
                t = torch.reshape(t, (1,))
                t = torch.cat(self.out_channels*[t])
            t = torch.reshape(t, (self.out_channels, 1, 1))
        return t

    def get_eps_w(self):
        """
        :return: epsilon of the weight quantization.
        """
        return ((self.clip_hi-self.clip_lo)/(self.n_levels-1)).detach().clone()

    def get_eps_out(self, eps_in, *args, **kwargs):
        """
        :return: epsilons of the output pre-activations
        """
        return self.get_eps_w()*eps_in

    @property
    def weight_q(self):
        if self.learn_clip and self.symm_wts:
            clip_upper = AlmostSymmQuantFunc.apply(self.clip_lo, self.n_levels)
        else:
            clip_upper = self.clip_hi

        return PACTQuantize(self.weight, self.get_eps_w(), self.clip_lo, clip_upper, floor=False, clip_gradient=self.clip_gradient)

    @property
    def weight_int(self):
        return (self.weight_q / self.get_eps_w()).round()

    def forward(self, x):
        if self.started:
            w = self.weight_q
        else:
            w = self.weight
        return nn.functional.conv1d(x, w, self.bias, self.stride, self.padding, self.dilation, self.groups)


    def extra_repr(self):
        r = super(PACTConv1d, self).extra_repr()
        r += ", n_levels={n_levels}, quantize='{quantize}', init_clip='{init_clip}', learn_clip={learn_clip}, symm_wts={symm_wts}, nb_std={nb_std}".format(**self.__dict__)
        return r

    @classmethod
    def from_conv1d(cls, c : nn.Conv1d, **kwargs):
        # kwargs should be arguments to PACTConv1d
        pact_conv = cls(in_channels=c.in_channels,
                   out_channels=c.out_channels,
                   kernel_size=c.kernel_size,
                   stride=c.stride,
                   padding=c.padding,
                   dilation=c.dilation,
                   groups=c.groups,
                   bias=(c.bias is not None),
                   padding_mode=c.padding_mode,
                   **kwargs)
        # initialize parameters from the nn.Conv1d
        pact_conv.weight.data.copy_(c.weight.data)
        if c.bias is not None:
            pact_conv.bias.data.copy_(c.bias.data)

        return pact_conv


class PACTLinear(nn.Linear):
    def __init__(self,
                 in_features : int,
                 out_features : int,
                 n_levels : int = 256,
                 quantize : str = 'per_layer',
                 init_clip : str = 'sawb_asymm',
                 learn_clip : bool = False,
                 symm_wts : bool = True,
                 nb_std : int = 3,
                 **kwargs):
        """
        :param in_features:   see nn.Linear
        :param out_features:  see nn.Linear
        :param n_levels:      Number of quantization levels
        :param quantize:      quantization type: 'per_layer' or 'per_channel'
        :param init_clip:     how to initialize clipping bounds: 'max', 'std' or 'sawb'
        :param learn_clip:    Whether clipping bound(s) should be learned
        :param symm_wts:      If weights should be forced to be (almost) symmetric around 0 so they map without offset to integers
        :param nb_std:        # of standard deviations from mean to initialize clipping bounds to if init_clip=='std'
        :param kwargs:        passed to nn.Linear constructor
        """

        quantize = quantize.lower()
        init_clip = init_clip.lower()
        assert_param_valid(self, quantize, 'quantize', ['per_layer', 'per_channel'])
        assert_param_valid(self, init_clip, 'init_clip', ['max', 'std', 'sawb_symm', 'sawb_asymm', 'const'])

        super(PACTLinear, self).__init__(in_features, out_features, **kwargs)
        self.n_levels = n_levels
        self.quantize = quantize
        self.init_clip = init_clip
        self.learn_clip = learn_clip
        self.symm_wts = symm_wts
        self.nb_std = nb_std
        # this member indicates that quantization is enabled
        self.register_buffer('started', torch.tensor(False))

        clip_lo = torch.tensor(-1.)
        clip_lo = self.expand_bounds(clip_lo)
        self.clip_lo = nn.Parameter(clip_lo, requires_grad=learn_clip)
        clip_hi = torch.tensor(1.)
        clip_hi = self.expand_bounds(clip_hi)
        self.clip_hi = nn.Parameter(clip_hi, requires_grad=learn_clip and not symm_wts)
        # to provide convenient access for the controller to the clipping params, store them in a dict.
        self.clipping_params = {'low':self.clip_lo, 'high':self.clip_hi}

        # this member indicates that the module's clipping bounds should not be
        # touched. it is set by the controller
        self.register_buffer('frozen', torch.tensor(False))

        self.register_buffer('clip_gradient', torch.tensor(True))

        self.register_buffer('clip_gradient', torch.tensor(True))

    def expand_bounds(self, t):
        if self.quantize == 'per_channel':
            if t.numel() == 1:
                t = torch.reshape(t, (1,))
                t = torch.cat(self.out_features * [t])
            t = t.reshape((self.out_features, 1))
        return t

    def get_eps_w(self):
        """
        :return: epsilon of the weight quantization.
        """
        return ((self.clip_hi-self.clip_lo)/(self.n_levels-1)).detach().clone()

    def get_eps_out(self, eps_in, *args, **kwargs):
        """
        :return: epsilons of the output pre-activations
        """
        return self.get_eps_w()*eps_in

    # do not use in training!
    def get_bias_q(self, eps_in):
        # we assume that bias gets quantized to a really high bitwidth so don't
        # clip it
        with torch.no_grad():
            b = PACTQuantize(self.bias, self.get_eps_out(eps_in), -1000.*torch.ones_like(self.clip_lo), 1000.*torch.ones_like(self.clip_hi), clip_gradient=self.clip_gradient)
        return b

    # do not use in training!
    def get_bias_int(self, eps_in):
        return (self.get_bias_q(eps_in)/self.get_eps_out(eps_in)).round()

    @property
    def weight_q(self):
        if self.learn_clip and self.symm_wts:
            clip_upper = AlmostSymmQuantFunc.apply(self.clip_lo, self.n_levels)
        else:
            clip_upper = self.clip_hi

        return PACTQuantize(self.weight, self.get_eps_w(), self.clip_lo, clip_upper, floor=False, clip_gradient=self.clip_gradient)

    @property
    def weight_int(self):
        return (self.weight_q / self.get_eps_w()).round()

    def forward(self, x):
        if self.started:
            w = self.weight_q
        else:
            w = self.weight
        return nn.functional.linear(x, w, self.bias)


    def extra_repr(self):
        r = super(PACTLinear, self).extra_repr()
        r += ", n_levels={n_levels}, quantize='{quantize}', init_clip='{init_clip}', learn_clip={learn_clip}, symm_wts={symm_wts}, nb_std={nb_std}".format(**self.__dict__)
        return r

    @classmethod
    def from_linear(cls, l : nn.Linear, **kwargs):
        pact_linear = cls(in_features=l.in_features,
                          out_features=l.out_features,
                          bias=(l.bias is not None),
                          **kwargs)
        # initialize parameters from nn.Linear instance
        pact_linear.weight.data.copy_(l.weight.data)
        if l.bias is not None:
            pact_linear.bias.data.copy_(l.bias.data)
        return pact_linear<|MERGE_RESOLUTION|>--- conflicted
+++ resolved
@@ -1,25 +1,25 @@
-# 
+#
 # pact_ops.py
-# 
+#
 # Author(s):
 # Francesco Conti <f.conti@unibo.it>
 # Georg Rutishauser <georgr@iis.ee.ethz.ch>
 # Moritz Scherer <scheremo@iis.ee.ethz.ch>
 #
 # Copyright (c) 2020-2021 ETH Zurich. All rights reserved.
-# 
+#
 # Licensed under the Apache License, Version 2.0 (the "License");
 # you may not use this file except in compliance with the License.
 # You may obtain a copy of the License at
-# 
+#
 # http://www.apache.org/licenses/LICENSE-2.0
-# 
+#
 # Unless required by applicable law or agreed to in writing, software
 # distributed under the License is distributed on an "AS IS" BASIS,
 # WITHOUT WARRANTIES OR CONDITIONS OF ANY KIND, either express or implied.
 # See the License for the specific language governing permissions and
 # limitations under the License.
-# 
+#
 
 
 import torch
@@ -59,7 +59,7 @@
         self.register_buffer('totScaler', torch.Tensor((255.,)))
         self.register_buffer('D', torch.Tensor((2**16,)))
         self.register_buffer('maxval', torch.Tensor((1.,)))
-        
+
     def forward(self, x):
         if self.frozen:
             nom = x - torch.floor(torch.mean(x, -1, keepdim=True))
@@ -68,11 +68,11 @@
             y = torch.clip(y, -self.n_levels//2, self.n_levels//2-1)
         else:
             y = self.module(x)
-            
+
             self.maxval.data[0] = max(torch.max(torch.abs(y)).item(), self.maxval)
             scaler = (self.n_levels)/self.maxval
             self.totScaler.data[0] = math.floor(self.D * scaler)
-            
+
         return y
 
 class PACTIntegerSoftmax(torch.nn.Module):
@@ -92,14 +92,14 @@
     def updateCoeffs(self, eps):
 
         eps2 = (1./(2**8))/(eps**2)
-        
+
         self.coeffA.data[0] = math.floor(0.3585/eps2)
         self.coeffB.data[0] = math.floor(1.353/eps)
         self.coeffC.data[0] = math.floor(0.344/(eps**2*eps2))
         self.log2.data[0] = 2**math.floor(math.log2(math.log2(2)/(eps)))
-        
+
     def forward(self, x):
-        
+
         if self.frozen:
             xTilde = (x - torch.max(x))
             z = torch.floor(-xTilde / self.log2)
@@ -110,7 +110,7 @@
             return out
         else:
             y = self.module(x)
-            
+
         return y
 
 
@@ -401,9 +401,9 @@
                 else:
                     # Unsigned quantization
                     i.clip_lo.data, i.clip_hi.data = almost_symm_quant(max_clip/2, i.n_levels)
-                    
+
         self.act_out.eps_in = self.acts[0].get_eps()
-        
+
     def forward(self, *x):
         if self.stack_flag:
             z = list(map(lambda x: torch.unsqueeze(x, self.dim), x))
@@ -434,16 +434,10 @@
         super().__init__()
         self.acts = torch.nn.ModuleList([])
         for i in range(num_args):
-<<<<<<< HEAD
             self.acts.append(PACTAsymmetricAct(n_levels=n_levels, init_clip=init_clip, learn_clip=learn_clip, act_kind=act_kind, leaky=leaky, symm=symm, nb_std=nb_std, noisy=noisy, rounding=rounding))
 
         self.act_out = PACTAsymmetricAct(n_levels=n_levels, init_clip=init_clip, learn_clip=learn_clip, act_kind=act_kind, leaky=leaky, symm=symm, nb_std=nb_std, noisy=noisy, rounding=rounding)
-        self.act_out.register_buffer("eps_in", torch.Tensor())
-
-=======
-            self.acts.append(PACTAsymmetricAct(n_levels=n_levels, init_clip=init_clip, learn_clip=learn_clip, act_kind=act_kind, leaky=leaky, symm=symm, nb_std=nb_std))
-            
->>>>>>> 3b455a68
+
         self.clip_lo = self.acts[0].clip_lo
         self.clip_hi = self.acts[0].clip_hi
         self.n_levels = self.acts[0].n_levels
@@ -504,10 +498,10 @@
     ):
 
         super().__init__()
-        
+
     def reassign_epsilons(self):
         pass
-        
+
     def forward(self, x: torch.Tensor, y: torch.Tensor):
         mulresult = torch.matmul(x,y)
         return mulresult
