--- conflicted
+++ resolved
@@ -770,17 +770,13 @@
 
 
 class IntegerizePACTNetPass(SequentialPass):
-<<<<<<< HEAD
-    def __init__(self, shape_in, eps_in : Optional[Union[torch.Tensor, float]] = None, D : float = 2**24, enable_add_first=False, requant_node=False, n_levels_in : int = 256, fix_channel_numbers=False, convert_input_to_unsigned : bool = False, D1 : float = 2**18, D2 : float = 2**12, ternarize : bool = False, word_align_channels : bool = False):
-=======
-    def __init__(self, shape_in, eps_in : Optional[Union[torch.Tensor, float]] = None, D : float = 2**24,
-                 enable_add_first=False, requant_node=False, n_levels_in : int = 256,
-                 fix_channel_numbers=False, convert_input_to_unsigned : bool = False,
-                 D1 : float = 2**18, D2 : float = 2**12, ternarize : bool = False,
+    def __init__(self, shape_in, eps_in : Optional[Union[torch.Tensor, float]] = None, D : float = 2**24, enable_add_first=False,
+                 requant_node=False, n_levels_in : int = 256, fix_channel_numbers=False,
+                 convert_input_to_unsigned : bool = False, D1 : float = 2**18, D2 : float = 2**12,
+                 ternarize : bool = False, word_align_channels : bool = False,
                  export_layernorm_node = False, export_softmax_node = False,
                  export_gelu_node = False, export_div_node = False):
 
->>>>>>> 41a0d387
         passes = []
         # start by retracing the network to dissolve any integer ops
         passes.append(RetracePass(PACT_symbolic_trace))
